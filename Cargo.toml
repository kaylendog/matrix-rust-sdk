[workspace]
members = [
    "benchmarks",
    "bindings/matrix-sdk-crypto-ffi",
    "bindings/matrix-sdk-ffi",
    "crates/*",
    "testing/*",
    "examples/*",
    "uniffi-bindgen",
    "xtask",
]
# xtask, testing and the bindings should only be built when invoked explicitly.
default-members = ["benchmarks", "crates/*"]
resolver = "2"

[workspace.package]
rust-version = "1.70"

[workspace.dependencies]
anyhow = "1.0.68"
assert_matches = "1.5.0"
async-rx = "0.1.3"
async-stream = "0.3.3"
async-trait = "0.1.60"
base64 = "0.21.0"
byteorder = "1.4.3"
ctor = "0.2.0"
dashmap = "5.2.0"
eyeball = "0.8.3"
eyeball-im = { version = "0.2.5", features = ["tracing"] }
eyeball-im-util = "0.2.1"
futures-core = "0.3.28"
futures-executor = "0.3.21"
futures-util = { version = "0.3.26", default-features = false, features = ["alloc"] }
http = "0.2.6"
itertools = "0.11.0"
ruma = { git = "https://github.com/ruma/ruma", rev = "f1772ae5bc1d849655498f51b0fec7b0ef10e339", features = ["client-api-c", "compat-upload-signatures", "compat-user-id"] }
ruma-common = { git = "https://github.com/ruma/ruma", rev = "f1772ae5bc1d849655498f51b0fec7b0ef10e339" }
once_cell = "1.16.0"
serde = "1.0.151"
serde_html_form = "0.2.0"
serde_json = "1.0.91"
thiserror = "1.0.38"
tokio = { version = "1.30.0", default-features = false, features = ["sync"] }
tracing = { version = "0.1.36", default-features = false, features = ["std"] }
tracing-core = "0.1.30"
<<<<<<< HEAD
uniffi = { git = "https://github.com/mozilla/uniffi-rs", rev = "f2ca3ba6117696ecae1c1ec3b6cdee0e53ff0749" }
uniffi_bindgen = { git = "https://github.com/mozilla/uniffi-rs", rev = "f2ca3ba6117696ecae1c1ec3b6cdee0e53ff0749" }
vodozemac = { git = "https://github.com/matrix-org/vodozemac/", rev = "cedc9a08fdd8d0931ea778acf68c619a8298ee70" }
=======
uniffi = { git = "https://github.com/Hywan/uniffi-rs", rev = "9e2ffac3e6c8dbad4dcd9c6339069ef31ef87a7b" }
uniffi_bindgen = { git = "https://github.com/Hywan/uniffi-rs", rev = "9e2ffac3e6c8dbad4dcd9c6339069ef31ef87a7b" }
vodozemac = { git = "https://github.com/matrix-org/vodozemac/", rev = "e3b658526f6f1dd0a9065c1c96346b796712c425" }
>>>>>>> 92284a35
zeroize = "1.6.0"

# Default release profile, select with `--release`
[profile.release]
lto = true

# Default development profile; default for most Cargo commands, otherwise
# selected with `--debug`
[profile.dev]
# Saves a lot of disk space. If symbols are needed, use the dbg profile.
debug = 0

[profile.dev.package]
# Optimize quote even in debug mode. Speeds up proc-macros enough to account
# for the extra time of optimizing it for a clean build of matrix-sdk-ffi.
quote = { opt-level = 2 }
sha2 = { opt-level = 2 }

# Custom profile with full debugging info, use `--profile dbg` to select
[profile.dbg]
inherits = "dev"
debug = 2

# Custom profile for use in (debug) builds of the binding crates, use
# `--profile reldbg` to select
[profile.reldbg]
inherits = "dev"
opt-level = 3

[patch.crates-io]
async-compat = { git = "https://github.com/jplatte/async-compat", rev = "b83b197622d8b5756d3594ce73b720896b07faae" }
const_panic = { git = "https://github.com/jplatte/const_panic", rev = "9024a4cb3eac45c1d2d980f17aaee287b17be498" }<|MERGE_RESOLUTION|>--- conflicted
+++ resolved
@@ -44,15 +44,9 @@
 tokio = { version = "1.30.0", default-features = false, features = ["sync"] }
 tracing = { version = "0.1.36", default-features = false, features = ["std"] }
 tracing-core = "0.1.30"
-<<<<<<< HEAD
 uniffi = { git = "https://github.com/mozilla/uniffi-rs", rev = "f2ca3ba6117696ecae1c1ec3b6cdee0e53ff0749" }
 uniffi_bindgen = { git = "https://github.com/mozilla/uniffi-rs", rev = "f2ca3ba6117696ecae1c1ec3b6cdee0e53ff0749" }
-vodozemac = { git = "https://github.com/matrix-org/vodozemac/", rev = "cedc9a08fdd8d0931ea778acf68c619a8298ee70" }
-=======
-uniffi = { git = "https://github.com/Hywan/uniffi-rs", rev = "9e2ffac3e6c8dbad4dcd9c6339069ef31ef87a7b" }
-uniffi_bindgen = { git = "https://github.com/Hywan/uniffi-rs", rev = "9e2ffac3e6c8dbad4dcd9c6339069ef31ef87a7b" }
 vodozemac = { git = "https://github.com/matrix-org/vodozemac/", rev = "e3b658526f6f1dd0a9065c1c96346b796712c425" }
->>>>>>> 92284a35
 zeroize = "1.6.0"
 
 # Default release profile, select with `--release`
