use std::sync::{Arc, RwLock};

use anyhow::Context;
use eyeball_im::VectorDiff;
use futures_util::{future::join4, pin_mut, StreamExt};
use matrix_sdk::ruma::{
    api::client::sync::sync_events::{
        v4::RoomSubscription as RumaRoomSubscription,
        UnreadNotificationsCount as RumaUnreadNotificationsCount,
    },
    assign, IdParseError, OwnedRoomId, RoomId, UInt,
};
pub use matrix_sdk::{
    room::timeline::Timeline, ruma::api::client::sync::sync_events::v4::SyncRequestListFilters,
    Client as MatrixClient, LoopCtrl, RoomListEntry as MatrixRoomEntry,
    SlidingSyncBuilder as MatrixSlidingSyncBuilder, SlidingSyncMode, SlidingSyncState,
};
use tokio::task::JoinHandle;
use tracing::{debug, error, warn};
use url::Url;

use crate::{
    error::ClientError, helpers::unwrap_or_clone_arc, room::TimelineLock, Client,
    EventTimelineItem, Room, TimelineDiff, TimelineItem, TimelineListener, RUNTIME,
};

type TaskHandleFinalizer = Box<dyn FnOnce() + Send + Sync>;

#[derive(uniffi::Object)]
pub struct TaskHandle {
    handle: JoinHandle<()>,
    finalizer: RwLock<Option<TaskHandleFinalizer>>,
}

impl TaskHandle {
    // Create a new task handle.
    fn new(handle: JoinHandle<()>) -> Self {
        Self { handle, finalizer: RwLock::new(None) }
    }

    /// Define a function that will run after the handle has been aborted.
    fn set_finalizer(&mut self, finalizer: TaskHandleFinalizer) {
        *self.finalizer.write().unwrap() = Some(finalizer);
    }
}

#[uniffi::export]
impl TaskHandle {
    pub fn cancel(&self) {
        debug!("stoppable.cancel() called");

        self.handle.abort();

        if let Some(finalizer) = self.finalizer.write().unwrap().take() {
            finalizer();
        }
    }

    /// Check whether the handle is finished.
    pub fn is_finished(&self) -> bool {
        self.handle.is_finished()
    }
}

impl Drop for TaskHandle {
    fn drop(&mut self) {
        self.cancel();
    }
}

#[derive(uniffi::Object)]
pub struct UnreadNotificationsCount {
    highlight_count: u32,
    notification_count: u32,
}

#[uniffi::export]
impl UnreadNotificationsCount {
    pub fn highlight_count(&self) -> u32 {
        self.highlight_count
    }
    pub fn notification_count(&self) -> u32 {
        self.notification_count
    }
    pub fn has_notifications(&self) -> bool {
        self.notification_count != 0 || self.highlight_count != 0
    }
}

impl From<RumaUnreadNotificationsCount> for UnreadNotificationsCount {
    fn from(inner: RumaUnreadNotificationsCount) -> Self {
        UnreadNotificationsCount {
            highlight_count: inner
                .highlight_count
                .and_then(|x| x.try_into().ok())
                .unwrap_or_default(),
            notification_count: inner
                .notification_count
                .and_then(|x| x.try_into().ok())
                .unwrap_or_default(),
        }
    }
}

#[derive(uniffi::Error)]
pub enum SlidingSyncError {
    /// The response we've received from the server can't be parsed or doesn't
    /// match up with the current expectations on the client side. A
    /// `sync`-restart might be required.
<<<<<<< HEAD
    BadResponse { msg: String },
    /// Called `.build()` on a builder type, but the given required field was
    /// missing.
    BuildMissingField { msg: String },
=======
    BadResponse {
        msg: String,
    },
>>>>>>> 69c8b9f0
    /// A `SlidingSyncListRequestGenerator` has been used without having been
    /// initialized. It happens when a response is handled before a request has
    /// been sent. It usually happens when testing.
    RequestGeneratorHasNotBeenInitialized { msg: String },
    /// Someone has tried to modify a sliding sync list's ranges, but the
    /// selected sync mode doesn't allow that.
    CannotModifyRanges { msg: String },
    /// Ranges have a `start` bound greater than `end`.
    InvalidRange {
        /// Start bound.
        start: u32,
        /// End bound.
        end: u32,
    },
    /// The SlidingSync internal channel is broken.
    InternalChannelIsBroken,
    /// Unknown or other error.
    Unknown { error: String },
}

impl From<matrix_sdk::sliding_sync::Error> for SlidingSyncError {
    fn from(value: matrix_sdk::sliding_sync::Error) -> Self {
        use matrix_sdk::sliding_sync::Error as E;

        match value {
            E::BadResponse(msg) => Self::BadResponse { msg },
            E::RequestGeneratorHasNotBeenInitialized(msg) => {
                Self::RequestGeneratorHasNotBeenInitialized { msg }
            }
            E::CannotModifyRanges(msg) => Self::CannotModifyRanges { msg },
            E::InvalidRange { start, end } => Self::InvalidRange { start, end },
            E::InternalChannelIsBroken => Self::InternalChannelIsBroken,
            error => Self::Unknown { error: error.to_string() },
        }
    }
}

#[derive(uniffi::Object)]
pub struct SlidingSyncRoom {
    inner: matrix_sdk::SlidingSyncRoom,
    timeline: TimelineLock,
    runner: matrix_sdk::SlidingSync,
    client: Client,
}

#[uniffi::export]
impl SlidingSyncRoom {
    pub fn name(&self) -> Option<String> {
        self.inner.name().map(ToOwned::to_owned)
    }

    pub fn room_id(&self) -> String {
        self.inner.room_id().to_string()
    }

    pub fn is_dm(&self) -> Option<bool> {
        self.inner.is_dm()
    }

    pub fn is_initial(&self) -> Option<bool> {
        self.inner.is_initial_response()
    }

    pub fn is_loading_more(&self) -> bool {
        self.inner.is_loading_more()
    }

    pub fn has_unread_notifications(&self) -> bool {
        self.inner.has_unread_notifications()
    }

    pub fn unread_notifications(&self) -> Arc<UnreadNotificationsCount> {
        Arc::new(self.inner.unread_notifications().clone().into())
    }

    pub fn full_room(&self) -> Option<Arc<Room>> {
        self.client
            .get_room(self.inner.room_id())
            .map(|room| Arc::new(Room::with_timeline(room, self.timeline.clone())))
    }

    pub fn avatar_url(&self) -> Option<String> {
        Some(self.client.get_room(self.inner.room_id())?.avatar_url()?.into())
    }

    #[allow(clippy::significant_drop_in_scrutinee)]
    pub fn latest_room_message(&self) -> Option<Arc<EventTimelineItem>> {
        let item = RUNTIME.block_on(self.inner.latest_event())?;
        Some(Arc::new(EventTimelineItem(item)))
    }

    pub fn add_timeline_listener(
        &self,
        listener: Box<dyn TimelineListener>,
    ) -> Result<SlidingSyncSubscribeResult, ClientError> {
        let (items, stoppable_spawn) = self.add_timeline_listener_inner(listener)?;

        Ok(SlidingSyncSubscribeResult { items, task_handle: Arc::new(stoppable_spawn) })
    }

    pub fn subscribe_and_add_timeline_listener(
        &self,
        listener: Box<dyn TimelineListener>,
        settings: Option<RoomSubscription>,
    ) -> Result<SlidingSyncSubscribeResult, ClientError> {
        let (items, mut stoppable_spawn) = self.add_timeline_listener_inner(listener)?;
        let room_id = self.inner.room_id().clone();

        self.runner.subscribe(room_id.clone(), settings.map(Into::into));

        let runner = self.runner.clone();
        stoppable_spawn.set_finalizer(Box::new(move || runner.unsubscribe(room_id)));

        Ok(SlidingSyncSubscribeResult { items, task_handle: Arc::new(stoppable_spawn) })
    }
}

impl SlidingSyncRoom {
    fn add_timeline_listener_inner(
        &self,
        listener: Box<dyn TimelineListener>,
    ) -> anyhow::Result<(Vec<Arc<TimelineItem>>, TaskHandle)> {
        let mut timeline_lock = self.timeline.write().unwrap();
        let timeline = match &*timeline_lock {
            Some(timeline) => timeline,
            None => {
                let timeline = RUNTIME
                    .block_on(self.inner.timeline())
                    .context("Could not set timeline listener: room not found.")?;
                timeline_lock.insert(Arc::new(timeline))
            }
        };

        #[allow(unknown_lints, clippy::redundant_async_block)] // false positive
        let (timeline_items, timeline_stream) = RUNTIME.block_on(timeline.subscribe());

        let handle_events = async move {
            let listener: Arc<dyn TimelineListener> = listener.into();
            timeline_stream
                .for_each(move |diff| {
                    let listener = listener.clone();
                    let fut = RUNTIME.spawn_blocking(move || {
                        listener.on_update(Arc::new(TimelineDiff::new(diff)))
                    });

                    async move {
                        if let Err(e) = fut.await {
                            error!("Timeline listener error: {e}");
                        }
                    }
                })
                .await;
        };

        let handle_sliding_sync_reset = {
            let reset_broadcast_rx = self.client.sliding_sync_reset_broadcast_tx.subscribe();
            let timeline = timeline.to_owned();
            async move {
                reset_broadcast_rx.for_each(|_| timeline.clear()).await;
            }
        };

        let handle_sync_gap = {
            let gap_broadcast_rx = self.client.client.subscribe_sync_gap(self.inner.room_id());
            let timeline = timeline.to_owned();
            async move {
                gap_broadcast_rx.for_each(|_| timeline.clear()).await;
            }
        };

        // This in the future could be removed, and the rx handling could be moved
        // inside handle_sliding_sync_reset since we want to reset the sliding
        // sync for ignore user list events
        let handle_ignore_user_list_changes = {
            let ignore_user_list_change_rx = self.client.subscribe_to_ignore_user_list_changes();
            let timeline = timeline.to_owned();
            async move {
                ignore_user_list_change_rx.for_each(|_| timeline.clear()).await;
            }
        };

        let items = timeline_items.into_iter().map(TimelineItem::from_arc).collect();
        let task_handle = TaskHandle::new(RUNTIME.spawn(async move {
            join4(
                handle_events,
                handle_sliding_sync_reset,
                handle_sync_gap,
                handle_ignore_user_list_changes,
            )
            .await;
        }));

        Ok((items, task_handle))
    }
}

#[derive(uniffi::Record)]
pub struct SlidingSyncSubscribeResult {
    pub items: Vec<Arc<TimelineItem>>,
    pub task_handle: Arc<TaskHandle>,
}

pub struct UpdateSummary {
    /// The lists (according to their name), which have seen an update
    pub lists: Vec<String>,
    pub rooms: Vec<String>,
}

#[derive(uniffi::Record)]
pub struct RequiredState {
    pub key: String,
    pub value: String,
}

#[derive(uniffi::Record)]
pub struct RoomSubscription {
    pub required_state: Option<Vec<RequiredState>>,
    pub timeline_limit: Option<u32>,
}

impl From<RoomSubscription> for RumaRoomSubscription {
    fn from(val: RoomSubscription) -> Self {
        assign!(RumaRoomSubscription::default(), {
            required_state: val.required_state.map(|r|
                r.into_iter().map(|s| (s.key.into(), s.value)).collect()
            ).unwrap_or_default(),
            timeline_limit: val.timeline_limit.map(|u| u.into())
        })
    }
}

impl From<matrix_sdk::UpdateSummary> for UpdateSummary {
    fn from(other: matrix_sdk::UpdateSummary) -> Self {
        Self {
            lists: other.lists,
            rooms: other.rooms.into_iter().map(|r| r.as_str().to_owned()).collect(),
        }
    }
}

pub enum SlidingSyncListRoomsListDiff {
    Append { values: Vec<RoomListEntry> },
    Insert { index: u32, value: RoomListEntry },
    Set { index: u32, value: RoomListEntry },
    Remove { index: u32 },
    PushBack { value: RoomListEntry },
    PushFront { value: RoomListEntry },
    PopBack,
    PopFront,
    Clear,
    Reset { values: Vec<RoomListEntry> },
}

impl From<VectorDiff<MatrixRoomEntry>> for SlidingSyncListRoomsListDiff {
    fn from(other: VectorDiff<MatrixRoomEntry>) -> Self {
        match other {
            VectorDiff::Append { values } => {
                Self::Append { values: values.into_iter().map(|e| (&e).into()).collect() }
            }
            VectorDiff::Insert { index, value } => {
                Self::Insert { index: index as u32, value: (&value).into() }
            }
            VectorDiff::Set { index, value } => {
                Self::Set { index: index as u32, value: (&value).into() }
            }
            VectorDiff::Remove { index } => Self::Remove { index: index as u32 },
            VectorDiff::PushBack { value } => Self::PushBack { value: (&value).into() },
            VectorDiff::PushFront { value } => Self::PushFront { value: (&value).into() },
            VectorDiff::PopBack => Self::PopBack,
            VectorDiff::PopFront => Self::PopFront,
            VectorDiff::Clear => Self::Clear,
            VectorDiff::Reset { values } => {
                warn!("Room list subscriber lagged behind and was reset");
                Self::Reset { values: values.into_iter().map(|e| (&e).into()).collect() }
            }
        }
    }
}

#[derive(Clone, Debug)]
pub enum RoomListEntry {
    Empty,
    Invalidated { room_id: String },
    Filled { room_id: String },
}

impl From<&MatrixRoomEntry> for RoomListEntry {
    fn from(other: &MatrixRoomEntry) -> Self {
        match other {
            MatrixRoomEntry::Empty => Self::Empty,
            MatrixRoomEntry::Filled(b) => Self::Filled { room_id: b.to_string() },
            MatrixRoomEntry::Invalidated(b) => Self::Invalidated { room_id: b.to_string() },
        }
    }
}

pub trait SlidingSyncListRoomItemsObserver: Sync + Send {
    fn did_receive_update(&self);
}

pub trait SlidingSyncListRoomListObserver: Sync + Send {
    fn did_receive_update(&self, diff: SlidingSyncListRoomsListDiff);
}

pub trait SlidingSyncListRoomsCountObserver: Sync + Send {
    fn did_receive_update(&self, new_count: u32);
}

pub trait SlidingSyncListStateObserver: Sync + Send {
    fn did_receive_update(&self, new_state: SlidingSyncState);
}

#[derive(Clone, uniffi::Object)]
pub struct SlidingSyncListBuilder {
    inner: matrix_sdk::SlidingSyncListBuilder,
}

#[derive(uniffi::Record)]
pub struct SlidingSyncRequestListFilters {
    pub is_dm: Option<bool>,
    pub spaces: Vec<String>,
    pub is_encrypted: Option<bool>,
    pub is_invite: Option<bool>,
    pub is_tombstoned: Option<bool>,
    pub room_types: Vec<String>,
    pub not_room_types: Vec<String>,
    pub room_name_like: Option<String>,
    pub tags: Vec<String>,
    pub not_tags: Vec<String>,
    // pub extensions: BTreeMap<String, Value>,
}

impl From<SlidingSyncRequestListFilters> for SyncRequestListFilters {
    fn from(value: SlidingSyncRequestListFilters) -> Self {
        let SlidingSyncRequestListFilters {
            is_dm,
            spaces,
            is_encrypted,
            is_invite,
            is_tombstoned,
            room_types,
            not_room_types,
            room_name_like,
            tags,
            not_tags,
        } = value;

        assign!(SyncRequestListFilters::default(), {
            is_dm, spaces, is_encrypted, is_invite, is_tombstoned, room_types, not_room_types, room_name_like, tags, not_tags,
        })
    }
}

#[uniffi::export]
impl SlidingSyncListBuilder {
    #[uniffi::constructor]
    pub fn new(name: String) -> Arc<Self> {
        Arc::new(Self { inner: matrix_sdk::SlidingSyncList::builder(name) })
    }

    pub fn sync_mode(self: Arc<Self>, mode: SlidingSyncMode) -> Arc<Self> {
        let mut builder = unwrap_or_clone_arc(self);
        builder.inner = builder.inner.sync_mode(mode);
        Arc::new(builder)
    }

<<<<<<< HEAD
=======
    pub fn build(self: Arc<Self>) -> Arc<SlidingSyncList> {
        let builder = unwrap_or_clone_arc(self);
        Arc::new(builder.inner.build().into())
    }

>>>>>>> 69c8b9f0
    pub fn sort(self: Arc<Self>, sort: Vec<String>) -> Arc<Self> {
        let mut builder = unwrap_or_clone_arc(self);
        builder.inner = builder.inner.sort(sort);
        Arc::new(builder)
    }

    pub fn required_state(self: Arc<Self>, required_state: Vec<RequiredState>) -> Arc<Self> {
        let mut builder = unwrap_or_clone_arc(self);
        builder.inner = builder
            .inner
            .required_state(required_state.into_iter().map(|s| (s.key.into(), s.value)).collect());
        Arc::new(builder)
    }

    pub fn filters(self: Arc<Self>, filters: SlidingSyncRequestListFilters) -> Arc<Self> {
        let mut builder = unwrap_or_clone_arc(self);
        builder.inner = builder.inner.filters(Some(filters.into()));
        Arc::new(builder)
    }

    pub fn no_filters(self: Arc<Self>) -> Arc<Self> {
        let mut builder = unwrap_or_clone_arc(self);
        builder.inner = builder.inner.filters(None);
        Arc::new(builder)
    }

    pub fn batch_size(self: Arc<Self>, batch_size: u32) -> Arc<Self> {
        let mut builder = unwrap_or_clone_arc(self);
        builder.inner = builder.inner.full_sync_batch_size(batch_size);
        Arc::new(builder)
    }

    pub fn room_limit(self: Arc<Self>, limit: u32) -> Arc<Self> {
        let mut builder = unwrap_or_clone_arc(self);
        builder.inner = builder.inner.full_sync_maximum_number_of_rooms_to_fetch(limit);
        Arc::new(builder)
    }

    pub fn no_room_limit(self: Arc<Self>) -> Arc<Self> {
        let mut builder = unwrap_or_clone_arc(self);
        builder.inner = builder.inner.full_sync_maximum_number_of_rooms_to_fetch(None);
        Arc::new(builder)
    }

    pub fn timeline_limit(self: Arc<Self>, limit: u32) -> Arc<Self> {
        let mut builder = unwrap_or_clone_arc(self);
        builder.inner = builder.inner.timeline_limit(limit);
        Arc::new(builder)
    }

    pub fn no_timeline_limit(self: Arc<Self>) -> Arc<Self> {
        let mut builder = unwrap_or_clone_arc(self);
        builder.inner = builder.inner.no_timeline_limit();
        Arc::new(builder)
    }

    pub fn add_range(self: Arc<Self>, from: u32, to: u32) -> Arc<Self> {
        let mut builder = unwrap_or_clone_arc(self);
        builder.inner = builder.inner.add_range(from, to);
        Arc::new(builder)
    }

    pub fn reset_ranges(self: Arc<Self>) -> Arc<Self> {
        let mut builder = unwrap_or_clone_arc(self);
        builder.inner = builder.inner.reset_ranges();
        Arc::new(builder)
    }

    pub fn once_built(self: Arc<Self>, callback: Box<dyn SlidingSyncListOnceBuilt>) -> Arc<Self> {
        let mut builder = unwrap_or_clone_arc(self);
        builder.inner = builder.inner.once_built(
            move |list: matrix_sdk::SlidingSyncList| -> matrix_sdk::SlidingSyncList {
                let list = callback.update_list(Arc::new(list.into()));

                unwrap_or_clone_arc(list).inner
            },
        );
        Arc::new(builder)
    }
}

pub trait SlidingSyncListOnceBuilt: Sync + Send {
    fn update_list(&self, list: Arc<SlidingSyncList>) -> Arc<SlidingSyncList>;
}

#[derive(Clone)]
pub struct SlidingSyncList {
    inner: matrix_sdk::SlidingSyncList,
}

impl From<matrix_sdk::SlidingSyncList> for SlidingSyncList {
    fn from(inner: matrix_sdk::SlidingSyncList) -> Self {
        SlidingSyncList { inner }
    }
}

#[uniffi::export]
impl SlidingSyncList {
    pub fn observe_state(
        &self,
        observer: Box<dyn SlidingSyncListStateObserver>,
    ) -> Arc<TaskHandle> {
        let mut state_stream = self.inner.state_stream();

        Arc::new(TaskHandle::new(RUNTIME.spawn(async move {
            loop {
                if let Some(new_state) = state_stream.next().await {
                    observer.did_receive_update(new_state);
                }
            }
        })))
    }

    pub fn observe_room_list(
        &self,
        observer: Box<dyn SlidingSyncListRoomListObserver>,
    ) -> Arc<TaskHandle> {
        let mut room_list_stream = self.inner.room_list_stream();

        Arc::new(TaskHandle::new(RUNTIME.spawn(async move {
            loop {
                if let Some(diff) = room_list_stream.next().await {
                    observer.did_receive_update(diff.into());
                }
            }
        })))
    }

    pub fn observe_rooms_count(
        &self,
        observer: Box<dyn SlidingSyncListRoomsCountObserver>,
    ) -> Arc<TaskHandle> {
        let mut rooms_count_stream = self.inner.maximum_number_of_rooms_stream();

        Arc::new(TaskHandle::new(RUNTIME.spawn(async move {
            loop {
                if let Some(Some(new)) = rooms_count_stream.next().await {
                    observer.did_receive_update(new);
                }
            }
        })))
    }

    /// Get the current list of rooms
    pub fn current_room_list(&self) -> Vec<RoomListEntry> {
        self.inner.room_list()
    }

    /// Reset the ranges to a particular set
    ///
    /// Remember to cancel the existing stream and fetch a new one as this will
    /// only be applied on the next request.
    pub fn set_range(&self, start: u32, end: u32) -> Result<(), SlidingSyncError> {
        self.inner.set_range(start, end).map_err(Into::into)
    }

    /// Set the ranges to fetch
    ///
    /// Remember to cancel the existing stream and fetch a new one as this will
    /// only be applied on the next request.
    pub fn add_range(&self, start: u32, end: u32) -> Result<(), SlidingSyncError> {
        self.inner.add_range((start, end)).map_err(Into::into)
    }

    /// Reset the ranges
    pub fn reset_ranges(&self) -> Result<(), SlidingSyncError> {
        self.inner.reset_ranges().map_err(Into::into)
    }

    /// Total of rooms matching the filter
    pub fn current_room_count(&self) -> Option<u32> {
        self.inner.maximum_number_of_rooms()
    }

    /// The current timeline limit
    pub fn get_timeline_limit(&self) -> Option<u32> {
        self.inner.timeline_limit().map(|limit| u32::try_from(limit).unwrap_or_default())
    }

    /// The current timeline limit
    pub fn set_timeline_limit(&self, value: u32) {
        self.inner.set_timeline_limit(Some(value))
    }

    /// Unset the current timeline limit
    pub fn unset_timeline_limit(&self) {
        self.inner.set_timeline_limit::<UInt>(None)
    }
}

pub trait SlidingSyncObserver: Sync + Send {
    fn did_receive_sync_update(&self, summary: UpdateSummary);
}

#[derive(uniffi::Object)]
pub struct SlidingSync {
    inner: matrix_sdk::SlidingSync,
    client: Client,
    observer: Arc<RwLock<Option<Box<dyn SlidingSyncObserver>>>>,
}

impl SlidingSync {
    fn new(inner: matrix_sdk::SlidingSync, client: Client) -> Self {
        Self { inner, client, observer: Default::default() }
    }
}

#[uniffi::export]
impl SlidingSync {
    pub fn set_observer(&self, observer: Option<Box<dyn SlidingSyncObserver>>) {
        *self.observer.write().unwrap() = observer;
    }

    pub fn subscribe(
        &self,
        room_id: String,
        settings: Option<RoomSubscription>,
    ) -> Result<(), ClientError> {
        self.inner.subscribe(room_id.try_into()?, settings.map(Into::into));
        Ok(())
    }

    pub fn unsubscribe(&self, room_id: String) -> Result<(), ClientError> {
        self.inner.unsubscribe(room_id.try_into()?);
        Ok(())
    }

    pub fn get_room(&self, room_id: String) -> Result<Option<Arc<SlidingSyncRoom>>, ClientError> {
        let runner = self.inner.clone();

        Ok(self.inner.get_room(<&RoomId>::try_from(room_id.as_str())?).map(|inner| {
            Arc::new(SlidingSyncRoom {
                inner,
                runner,
                client: self.client.clone(),
                timeline: Default::default(),
            })
        }))
    }

    pub fn get_rooms(
        &self,
        room_ids: Vec<String>,
    ) -> Result<Vec<Option<Arc<SlidingSyncRoom>>>, ClientError> {
        let actual_ids = room_ids
            .into_iter()
            .map(OwnedRoomId::try_from)
            .collect::<Result<Vec<OwnedRoomId>, IdParseError>>()?;
        Ok(self
            .inner
            .get_rooms(actual_ids.into_iter())
            .into_iter()
            .map(|o| {
                o.map(|inner| {
                    Arc::new(SlidingSyncRoom {
                        inner,
                        runner: self.inner.clone(),
                        client: self.client.clone(),
                        timeline: Default::default(),
                    })
                })
            })
            .collect())
    }

    pub fn add_list(&self, list_builder: Arc<SlidingSyncListBuilder>) {
        self.inner.add_list(unwrap_or_clone_arc(list_builder).inner).unwrap();
    }

    pub fn reset_lists(&self) -> Result<(), SlidingSyncError> {
        self.inner.reset_lists().map_err(Into::into)
    }

    pub fn add_common_extensions(&self) {
        self.inner.add_common_extensions();
    }

    pub fn sync(&self) -> Arc<TaskHandle> {
        let inner = self.inner.clone();
        let client = self.client.clone();
        let observer = self.observer.clone();

        Arc::new(TaskHandle::new(RUNTIME.spawn(async move {
            let stream = inner.stream();
            pin_mut!(stream);

            loop {
                let update_summary = match stream.next().await {
                    Some(Ok(update_summary)) => update_summary,

                    Some(Err(error)) => {
                        if client.process_sync_error(error) == LoopCtrl::Break {
                            warn!("loop was stopped by client error processing");
                            break;
                        } else {
                            continue;
                        }
                    }

                    None => {
                        warn!("Inner streaming loop ended unexpectedly");
                        break;
                    }
                };

                if let Some(ref observer) = *observer.read().unwrap() {
                    observer.did_receive_sync_update(update_summary.into());
                }
            }
        })))
    }
}

#[derive(Clone, uniffi::Object)]
pub struct SlidingSyncBuilder {
    inner: MatrixSlidingSyncBuilder,
    client: Client,
}

#[uniffi::export]
impl SlidingSyncBuilder {
    pub fn homeserver(self: Arc<Self>, url: String) -> Result<Arc<Self>, ClientError> {
        let mut builder = unwrap_or_clone_arc(self);
        builder.inner = builder.inner.homeserver(url.parse()?);
        Ok(Arc::new(builder))
    }

    pub fn storage_key(self: Arc<Self>, name: Option<String>) -> Arc<Self> {
        let mut builder = unwrap_or_clone_arc(self);
        builder.inner = builder.inner.storage_key(name);
        Arc::new(builder)
    }

    pub fn add_list(self: Arc<Self>, list_builder: Arc<SlidingSyncListBuilder>) -> Arc<Self> {
        let mut builder = unwrap_or_clone_arc(self);
        builder.inner = builder.inner.add_list(unwrap_or_clone_arc(list_builder).inner);
        Arc::new(builder)
    }

    pub fn with_common_extensions(self: Arc<Self>) -> Arc<Self> {
        let mut builder = unwrap_or_clone_arc(self);
        builder.inner = builder.inner.with_common_extensions();
        Arc::new(builder)
    }

    pub fn without_e2ee_extension(self: Arc<Self>) -> Arc<Self> {
        let mut builder = unwrap_or_clone_arc(self);
        builder.inner = builder.inner.without_e2ee_extension();
        Arc::new(builder)
    }

    pub fn without_to_device_extension(self: Arc<Self>) -> Arc<Self> {
        let mut builder = unwrap_or_clone_arc(self);
        builder.inner = builder.inner.without_to_device_extension();
        Arc::new(builder)
    }

    pub fn without_account_data_extension(self: Arc<Self>) -> Arc<Self> {
        let mut builder = unwrap_or_clone_arc(self);
        builder.inner = builder.inner.without_account_data_extension();
        Arc::new(builder)
    }

    pub fn without_receipt_extension(self: Arc<Self>) -> Arc<Self> {
        let mut builder = unwrap_or_clone_arc(self);
        builder.inner = builder.inner.without_receipt_extension();
        Arc::new(builder)
    }

    pub fn without_typing_extension(self: Arc<Self>) -> Arc<Self> {
        let mut builder = unwrap_or_clone_arc(self);
        builder.inner = builder.inner.without_typing_extension();
        Arc::new(builder)
    }

    pub fn with_all_extensions(self: Arc<Self>) -> Arc<Self> {
        let mut builder = unwrap_or_clone_arc(self);
        builder.inner = builder.inner.with_all_extensions();
        Arc::new(builder)
    }

    pub fn bump_event_types(self: Arc<Self>, bump_event_types: Vec<String>) -> Arc<Self> {
        let mut builder = unwrap_or_clone_arc(self);
        builder.inner = builder.inner.bump_event_types(
            bump_event_types.into_iter().map(Into::into).collect::<Vec<_>>().as_slice(),
        );
        Arc::new(builder)
    }

    pub fn build(self: Arc<Self>) -> Result<Arc<SlidingSync>, ClientError> {
        let builder = unwrap_or_clone_arc(self);
        RUNTIME.block_on(async move {
            Ok(Arc::new(SlidingSync::new(builder.inner.build().await?, builder.client)))
        })
    }
}

#[uniffi::export]
impl Client {
    pub fn sliding_sync(&self) -> Arc<SlidingSyncBuilder> {
        RUNTIME.block_on(async move {
            let mut inner = self.client.sliding_sync().await;
            if let Some(sliding_sync_proxy) = self
                .sliding_sync_proxy
                .read()
                .unwrap()
                .clone()
                .and_then(|p| Url::parse(p.as_str()).ok())
            {
                inner = inner.homeserver(sliding_sync_proxy);
            }
            Arc::new(SlidingSyncBuilder { inner, client: self.clone() })
        })
    }
}<|MERGE_RESOLUTION|>--- conflicted
+++ resolved
@@ -107,16 +107,10 @@
     /// The response we've received from the server can't be parsed or doesn't
     /// match up with the current expectations on the client side. A
     /// `sync`-restart might be required.
-<<<<<<< HEAD
     BadResponse { msg: String },
     /// Called `.build()` on a builder type, but the given required field was
     /// missing.
     BuildMissingField { msg: String },
-=======
-    BadResponse {
-        msg: String,
-    },
->>>>>>> 69c8b9f0
     /// A `SlidingSyncListRequestGenerator` has been used without having been
     /// initialized. It happens when a response is handled before a request has
     /// been sent. It usually happens when testing.
@@ -483,14 +477,6 @@
         Arc::new(builder)
     }
 
-<<<<<<< HEAD
-=======
-    pub fn build(self: Arc<Self>) -> Arc<SlidingSyncList> {
-        let builder = unwrap_or_clone_arc(self);
-        Arc::new(builder.inner.build().into())
-    }
-
->>>>>>> 69c8b9f0
     pub fn sort(self: Arc<Self>, sort: Vec<String>) -> Arc<Self> {
         let mut builder = unwrap_or_clone_arc(self);
         builder.inner = builder.inner.sort(sort);
