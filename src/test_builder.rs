#![cfg(test)]

use std::fs;
use std::panic;
use std::path::Path;

use crate::events::{
    collections::{
        all::{RoomEvent, StateEvent},
        only::Event,
    },
    presence::PresenceEvent,
    EventJson, TryFromRaw,
};
use crate::identifiers::{RoomId, UserId};
use crate::{AsyncClient, Error, SyncSettings};

use mockito::{self, mock, Matcher, Mock};

use crate::models::Room;

/// Easily create events to stream into either a Client or a `Room` for testing.
#[derive(Default)]
pub struct EventBuilder {
    /// The events that determine the state of a `Room`.
    room_events: Vec<RoomEvent>,
    /// The presence events that determine the presence state of a `RoomMember`.
    presence_events: Vec<PresenceEvent>,
    /// The state events that determine the state of a `Room`.
    state_events: Vec<StateEvent>,
    /// The ephemeral room events that determine the state of a `Room`.
    ephemeral: Vec<Event>,
    /// The account data events that determine the state of a `Room`.
    account_data: Vec<Event>,
}

pub struct RoomTestRunner {
    /// Used To test the models
    room: Option<Room>,
    /// The ephemeral room events that determine the state of a `Room`.
    ephemeral: Vec<Event>,
    /// The account data events that determine the state of a `Room`.
    account_data: Vec<Event>,
    /// The events that determine the state of a `Room`.
    room_events: Vec<RoomEvent>,
    /// The presence events that determine the presence state of a `RoomMember`.
    presence_events: Vec<PresenceEvent>,
    /// The state events that determine the state of a `Room`.
    state_events: Vec<StateEvent>,
}

pub struct ClientTestRunner {
    /// Used when testing the whole client
    client: Option<AsyncClient>,
    /// RoomId and UserId to use for the events.
    ///
    /// The RoomId must match the RoomId of the events to track.
    room_user_id: (RoomId, UserId),
    /// The ephemeral room events that determine the state of a `Room`.
    ephemeral: Vec<Event>,
    /// The account data events that determine the state of a `Room`.
    account_data: Vec<Event>,
    /// The events that determine the state of a `Room`.
    room_events: Vec<RoomEvent>,
    /// The presence events that determine the presence state of a `RoomMember`.
    presence_events: Vec<PresenceEvent>,
    /// The state events that determine the state of a `Room`.
    state_events: Vec<StateEvent>,
}

#[allow(dead_code)]
pub struct MockTestRunner {
    /// Used when testing the whole client
    client: Option<AsyncClient>,
    /// The ephemeral room events that determine the state of a `Room`.
    ephemeral: Vec<Event>,
    /// The account data events that determine the state of a `Room`.
    account_data: Vec<Event>,
    /// The events that determine the state of a `Room`.
    room_events: Vec<RoomEvent>,
    /// The presence events that determine the presence state of a `RoomMember`.
    presence_events: Vec<PresenceEvent>,
    /// The state events that determine the state of a `Room`.
    state_events: Vec<StateEvent>,
    /// `mokito::Mock`
    mock: Option<mockito::Mock>,
}

#[allow(dead_code)]
#[allow(unused_mut)]
impl EventBuilder {
    /// Add an event to the room events `Vec`.
    pub fn add_ephemeral_from_file<Ev: TryFromRaw, P: AsRef<Path>>(
        mut self,
        path: P,
        variant: fn(Ev) -> Event,
    ) -> Self {
        let val = fs::read_to_string(path.as_ref())
            .unwrap_or_else(|_| panic!("file not found {:?}", path.as_ref()));
        let event = serde_json::from_str::<EventJson<Ev>>(&val)
            .unwrap()
            .deserialize()
            .unwrap();
        self.ephemeral.push(variant(event));
        self
    }

    /// Add an event to the room events `Vec`.
    pub fn add_account_from_file<Ev: TryFromRaw, P: AsRef<Path>>(
        mut self,
        path: P,
        variant: fn(Ev) -> Event,
    ) -> Self {
        let val = fs::read_to_string(path.as_ref())
            .unwrap_or_else(|_| panic!("file not found {:?}", path.as_ref()));
        let event = serde_json::from_str::<EventJson<Ev>>(&val)
            .unwrap()
            .deserialize()
            .unwrap();
        self.account_data.push(variant(event));
        self
    }

    /// Add an event to the room events `Vec`.
    pub fn add_room_event_from_file<Ev: TryFromRaw, P: AsRef<Path>>(
        mut self,
        path: P,
        variant: fn(Ev) -> RoomEvent,
    ) -> Self {
        let val = fs::read_to_string(path.as_ref())
            .unwrap_or_else(|_| panic!("file not found {:?}", path.as_ref()));
        let event = serde_json::from_str::<EventJson<Ev>>(&val)
            .unwrap()
            .deserialize()
            .unwrap();
        self.room_events.push(variant(event));
        self
    }

    /// Add a state event to the state events `Vec`.
    pub fn add_state_event_from_file<Ev: TryFromRaw, P: AsRef<Path>>(
        mut self,
        path: P,
        variant: fn(Ev) -> StateEvent,
    ) -> Self {
        let val = fs::read_to_string(path.as_ref())
            .unwrap_or_else(|_| panic!("file not found {:?}", path.as_ref()));
        let event = serde_json::from_str::<EventJson<Ev>>(&val)
            .unwrap()
            .deserialize()
            .unwrap();
        self.state_events.push(variant(event));
        self
    }

    /// Add a presence event to the presence events `Vec`.
    pub fn add_presence_event_from_file<P: AsRef<Path>>(mut self, path: P) -> Self {
        let val = fs::read_to_string(path.as_ref())
            .unwrap_or_else(|_| panic!("file not found {:?}", path.as_ref()));
        let event = serde_json::from_str::<EventJson<PresenceEvent>>(&val)
            .unwrap()
            .deserialize()
            .unwrap();
        self.presence_events.push(event);
        self
    }

    /// Consumes `ResponseBuilder and returns a `TestRunner`.
    ///
    /// The `TestRunner` responds to requests made by the `AsyncClient`.
    pub fn build_with_response<M, P>(mut self, path: P, method: &str, matcher: M) -> MockTestRunner
    where
        M: Into<mockito::Matcher>,
        P: AsRef<Path>,
    {
        let body = fs::read_to_string(path.as_ref())
            .unwrap_or_else(|_| panic!("file not found {:?}", path.as_ref()));
        let mock = Some(
            mock(method, matcher)
                .with_status(200)
                .with_body(body)
                .create(),
        );
        MockTestRunner {
            client: None,
            ephemeral: Vec::new(),
            account_data: Vec::new(),
            room_events: Vec::new(),
            presence_events: Vec::new(),
            state_events: Vec::new(),
            mock,
        }
    }

    /// Consumes `ResponseBuilder and returns a `TestRunner`.
    ///
    /// The `TestRunner` streams the events to the client and holds methods to make assertions
    /// about the state of the client.
    pub fn build_mock_runner<P: Into<Matcher>>(mut self, method: &str, path: P) -> MockTestRunner {
        let body = serde_json::json! {
            {
                "device_one_time_keys_count": {},
                "next_batch": "s526_47314_0_7_1_1_1_11444_1",
                "device_lists": {
                    "changed": [],
                    "left": []
                },
                "rooms": {
                    "invite": {},
                    "join": {
                        "!SVkFJHzfwvuaIEawgC:localhost": {
                            "summary": {},
                            "account_data": {
                                "events": self.account_data
                            },
                            "ephemeral": {
                                "events": self.ephemeral
                            },
                            "state": {
                                "events": self.state_events
                            },
                            "timeline": {
                                "events": self.room_events,
                                "limited": true,
                                "prev_batch": "t392-516_47314_0_7_1_1_1_11444_1"
                            },
                            "unread_notifications": {
                                "highlight_count": 0,
                                "notification_count": 11
                            }
                        }
                    },
                    "leave": {}
                },
                "to_device": {
                    "events": []
                },
                "presence": {
                    "events": []
                }
            }
        };
        let mock = Some(
            mock(method, path)
                .with_status(200)
                .with_body(body.to_string())
                .create(),
        );
        MockTestRunner {
            client: None,
            ephemeral: Vec::new(),
            account_data: Vec::new(),
            room_events: Vec::new(),
            presence_events: Vec::new(),
            state_events: Vec::new(),
            mock,
        }
    }

    /// Consumes `ResponseBuilder and returns a `TestRunner`.
    ///
    /// The `TestRunner` streams the events to the `AsyncClient` and holds methods to make assertions
    /// about the state of the `AsyncClient`.
    pub fn build_client_runner(self, room_id: RoomId, user_id: UserId) -> ClientTestRunner {
        ClientTestRunner {
            client: None,
            room_user_id: (room_id, user_id),
            ephemeral: self.ephemeral,
            account_data: self.account_data,
            room_events: self.room_events,
            presence_events: self.presence_events,
            state_events: self.state_events,
        }
    }

    /// Consumes `ResponseBuilder and returns a `TestRunner`.
    ///
    /// The `TestRunner` streams the events to the `Room` and holds methods to make assertions
    /// about the state of the `Room`.
    pub fn build_room_runner(self, room_id: &RoomId, user_id: &UserId) -> RoomTestRunner {
        RoomTestRunner {
            room: Some(Room::new(room_id, user_id)),
            ephemeral: self.ephemeral,
            account_data: self.account_data,
            room_events: self.room_events,
            presence_events: self.presence_events,
            state_events: self.state_events,
        }
    }
}

impl RoomTestRunner {
    /// Set `Room`
    pub fn set_room(&mut self, room: Room) -> &mut Self {
        self.room = Some(room);
        self
    }

    fn stream_room_events(&mut self) {
        let room = self
            .room
            .as_mut()
            .expect("`Room` must be set use `RoomTestRunner::set_room`");
        for event in &self.account_data {
            match event {
                // Event::IgnoredUserList(iu) => room.handle_ignored_users(iu),
                Event::Presence(p) => room.receive_presence_event(p),
                // Event::PushRules(pr) => room.handle_push_rules(pr),
                _ => todo!("implement more account data events"),
            };
        }

        for event in &self.ephemeral {
            match event {
                // Event::IgnoredUserList(iu) => room.handle_ignored_users(iu),
                Event::Presence(p) => room.receive_presence_event(p),
                // Event::PushRules(pr) => room.handle_push_rules(pr),
                _ => todo!("implement more account data events"),
            };
        }

        for event in &self.room_events {
            room.receive_timeline_event(event);
        }
        for event in &self.presence_events {
            room.receive_presence_event(event);
        }
        for event in &self.state_events {
            room.receive_state_event(event);
        }
    }

    pub fn to_room(&mut self) -> &mut Room {
        self.stream_room_events();
        self.room.as_mut().unwrap()
    }
}

impl ClientTestRunner {
    pub fn set_client(&mut self, client: AsyncClient) -> &mut Self {
        self.client = Some(client);
        self
    }

    async fn stream_client_events(&mut self) {
        let mut cli = self
            .client
            .as_ref()
            .expect("`AsyncClient` must be set use `ClientTestRunner::set_client`")
            .base_client
            .write()
            .await;

        let room_id = &self.room_user_id.0;

        for event in &self.account_data {
            match event {
                // Event::IgnoredUserList(iu) => room.handle_ignored_users(iu),
                Event::Presence(p) => cli.receive_presence_event(room_id, p).await,
                // Event::PushRules(pr) => room.handle_push_rules(pr),
                _ => todo!("implement more account data events"),
            };
        }

        for event in &self.ephemeral {
            cli.receive_ephemeral_event(room_id, event).await;
        }

        for event in &self.room_events {
<<<<<<< HEAD
            cli.receive_joined_timeline_event(
                room_id,
                &mut EventJson::from(event.clone()),
                &mut false,
            )
            .await;
=======
            cli.receive_joined_timeline_event(room_id, &mut EventJson::from(event))
                .await;
>>>>>>> 6d67cd2a
        }
        for event in &self.presence_events {
            cli.receive_presence_event(room_id, event).await;
        }
        for event in &self.state_events {
            cli.receive_joined_state_event(room_id, event).await;
        }
    }

    pub async fn to_client(&mut self) -> &mut AsyncClient {
        self.stream_client_events().await;
        self.client.as_mut().unwrap()
    }
}

impl MockTestRunner {
    pub fn set_client(&mut self, client: AsyncClient) -> &mut Self {
        self.client = Some(client);
        self
    }

    pub fn set_mock(mut self, mock: Mock) -> Self {
        self.mock = Some(mock);
        self
    }

    pub async fn to_client(&mut self) -> Result<&mut AsyncClient, Error> {
        self.client
            .as_mut()
            .unwrap()
            .sync(SyncSettings::default())
            .await?;

        Ok(self.client.as_mut().unwrap())
    }
}<|MERGE_RESOLUTION|>--- conflicted
+++ resolved
@@ -367,17 +367,8 @@
         }
 
         for event in &self.room_events {
-<<<<<<< HEAD
-            cli.receive_joined_timeline_event(
-                room_id,
-                &mut EventJson::from(event.clone()),
-                &mut false,
-            )
-            .await;
-=======
-            cli.receive_joined_timeline_event(room_id, &mut EventJson::from(event))
+            cli.receive_joined_timeline_event(room_id, &mut EventJson::from(event), &mut false)
                 .await;
->>>>>>> 6d67cd2a
         }
         for event in &self.presence_events {
             cli.receive_presence_event(room_id, event).await;
