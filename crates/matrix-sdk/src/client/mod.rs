// Copyright 2020 Damir Jelić
// Copyright 2020 The Matrix.org Foundation C.I.C.
//
// Licensed under the Apache License, Version 2.0 (the "License");
// you may not use this file except in compliance with the License.
// You may obtain a copy of the License at
//
//     http://www.apache.org/licenses/LICENSE-2.0
//
// Unless required by applicable law or agreed to in writing, software
// distributed under the License is distributed on an "AS IS" BASIS,
// WITHOUT WARRANTIES OR CONDITIONS OF ANY KIND, either express or implied.
// See the License for the specific language governing permissions and
// limitations under the License.

use std::{
    collections::BTreeMap,
    fmt::{self, Debug},
    future::Future,
    io::Read,
    pin::Pin,
    sync::{Arc, RwLock as StdRwLock},
};

use anymap2::any::CloneAnySendSync;
#[cfg(target_arch = "wasm32")]
pub use async_once_cell::OnceCell;
use dashmap::DashMap;
use futures_core::stream::Stream;
use matrix_sdk_base::{
    deserialized_responses::SyncResponse,
    media::{MediaEventContent, MediaFormat, MediaRequest, MediaThumbnailSize},
    BaseClient, Session, Store,
};
use matrix_sdk_common::{
    instant::{Duration, Instant},
    locks::{Mutex, RwLock, RwLockReadGuard},
};
use mime::{self, Mime};
#[cfg(feature = "e2e-encryption")]
use ruma::TransactionId;
use ruma::{
    api::{
        client::{
            account::{register, whoami},
            alias::get_alias,
            device::{delete_devices, get_devices},
            directory::{get_public_rooms, get_public_rooms_filtered},
            discovery::{
                get_capabilities::{self, Capabilities},
                get_supported_versions,
            },
            filter::{create_filter::v3::Request as FilterUploadRequest, FilterDefinition},
            media::{create_content, get_content, get_content_thumbnail},
            membership::{join_room_by_id, join_room_by_id_or_alias},
            push::get_notifications::v3::Notification,
            room::create_room,
            session::{get_login_types, login, sso_login, sso_login_with_provider},
            sync::sync_events,
            uiaa::{AuthData, UserIdentifier},
        },
        error::FromHttpResponseError,
        MatrixVersion, OutgoingRequest, SendAccessToken,
    },
    assign,
    events::room::MediaSource,
    presence::PresenceState,
<<<<<<< HEAD
    DeviceId, MxcUri, OwnedDeviceId, OwnedRoomId, OwnedServerName, RoomId, RoomOrAliasId,
    ServerName, UInt, UserId,
=======
    MxcUri, OwnedDeviceId, OwnedRoomId, OwnedServerName, OwnedUserId, RoomAliasId, RoomId,
    RoomOrAliasId, ServerName, UInt,
>>>>>>> e5390e18
};
use serde::de::DeserializeOwned;
#[cfg(not(target_arch = "wasm32"))]
pub use tokio::sync::OnceCell;
use tracing::{error, info, instrument, warn};
use url::Url;

#[cfg(feature = "e2e-encryption")]
use crate::encryption::Encryption;
use crate::{
    attachment::{AttachmentInfo, Thumbnail},
    config::RequestConfig,
    error::{HttpError, HttpResult},
    event_handler::{EventHandler, EventHandlerData, EventHandlerResult, EventKind, SyncEvent},
    http_client::HttpClient,
    room, Account, Error, Result,
};

mod builder;

pub use self::builder::{ClientBuildError, ClientBuilder};

/// A conservative upload speed of 1Mbps
const DEFAULT_UPLOAD_SPEED: u64 = 125_000;
/// 5 min minimal upload request timeout, used to clamp the request timeout.
const MIN_UPLOAD_REQUEST_TIMEOUT: Duration = Duration::from_secs(60 * 5);

type EventHandlerFut = Pin<Box<dyn Future<Output = ()> + Send>>;
type EventHandlerFn = Box<dyn Fn(EventHandlerData<'_>) -> EventHandlerFut + Send + Sync>;
type EventHandlerMap = BTreeMap<(EventKind, &'static str), Vec<EventHandlerFn>>;

type NotificationHandlerFut = EventHandlerFut;
type NotificationHandlerFn =
    Box<dyn Fn(Notification, room::Room, Client) -> NotificationHandlerFut + Send + Sync>;

type AnyMap = anymap2::Map<dyn CloneAnySendSync + Send + Sync>;

/// Enum controlling if a loop running callbacks should continue or abort.
///
/// This is mainly used in the [`sync_with_callback`] method, the return value
/// of the provided callback controls if the sync loop should be exited.
///
/// [`sync_with_callback`]: #method.sync_with_callback
#[derive(Debug, Clone, Copy, PartialEq, Eq)]
pub enum LoopCtrl {
    /// Continue running the loop.
    Continue,
    /// Break out of the loop.
    Break,
}

/// An async/await enabled Matrix client.
///
/// All of the state is held in an `Arc` so the `Client` can be cloned freely.
#[derive(Clone)]
pub struct Client {
    pub(crate) inner: Arc<ClientInner>,
}

pub(crate) struct ClientInner {
    /// The URL of the homeserver to connect to.
    homeserver: Arc<RwLock<Url>>,
    /// The underlying HTTP client.
    http_client: HttpClient,
    /// User session data.
    pub(crate) base_client: BaseClient,
    /// The Matrix versions the server supports (well-known ones only)
    server_versions: OnceCell<Arc<[MatrixVersion]>>,
    /// Locks making sure we only have one group session sharing request in
    /// flight per room.
    #[cfg(feature = "e2e-encryption")]
    pub(crate) group_session_locks: DashMap<OwnedRoomId, Arc<Mutex<()>>>,
    #[cfg(feature = "e2e-encryption")]
    /// Lock making sure we're only doing one key claim request at a time.
    pub(crate) key_claim_lock: Mutex<()>,
    pub(crate) members_request_locks: DashMap<OwnedRoomId, Arc<Mutex<()>>>,
    pub(crate) typing_notice_times: DashMap<OwnedRoomId, Instant>,
    /// Event handlers. See `register_event_handler`.
    event_handlers: RwLock<EventHandlerMap>,
    /// Custom event handler context. See `register_event_handler_context`.
    event_handler_data: StdRwLock<AnyMap>,
    /// Notification handlers. See `register_notification_handler`.
    notification_handlers: RwLock<Vec<NotificationHandlerFn>>,
    /// Whether the client should operate in application service style mode.
    /// This is low-level functionality. For an high-level API check the
    /// `matrix_sdk_appservice` crate.
    appservice_mode: bool,
    /// Whether the client should update its homeserver URL with the discovery
    /// information present in the login response.
    respect_login_well_known: bool,
    /// An event that can be listened on to wait for a successful sync. The
    /// event will only be fired if a sync loop is running. Can be used for
    /// synchronization, e.g. if we send out a request to create a room, we can
    /// wait for the sync to get the data to fetch a room object from the state
    /// store.
    pub(crate) sync_beat: event_listener::Event,
}

#[cfg(not(tarpaulin_include))]
impl Debug for Client {
    fn fmt(&self, fmt: &mut fmt::Formatter<'_>) -> Result<(), fmt::Error> {
        write!(fmt, "Client")
    }
}

impl Client {
    /// Create a new [`Client`] that will use the given homeserver.
    ///
    /// # Arguments
    ///
    /// * `homeserver_url` - The homeserver that the client should connect to.
    pub async fn new(homeserver_url: Url) -> Result<Self, HttpError> {
        Self::builder()
            .homeserver_url(homeserver_url)
            .build()
            .await
            .map_err(ClientBuildError::assert_valid_builder_args)
    }

    /// Create a new [`ClientBuilder`].
    pub fn builder() -> ClientBuilder {
        ClientBuilder::new()
    }

    pub(crate) fn base_client(&self) -> &BaseClient {
        &self.inner.base_client
    }

    #[cfg(feature = "e2e-encryption")]
    pub(crate) fn olm_machine(&self) -> Option<&matrix_sdk_base::crypto::OlmMachine> {
        self.base_client().olm_machine()
    }

    #[cfg(feature = "e2e-encryption")]
    pub(crate) async fn mark_request_as_sent(
        &self,
        request_id: &TransactionId,
        response: impl Into<matrix_sdk_base::crypto::IncomingResponse<'_>>,
    ) -> Result<(), matrix_sdk_base::Error> {
        self.base_client().mark_request_as_sent(request_id, response).await
    }

    /// Change the homeserver URL used by this client.
    ///
    /// # Arguments
    ///
    /// * `homeserver_url` - The new URL to use.
    pub async fn set_homeserver(&self, homeserver_url: Url) {
        let mut homeserver = self.inner.homeserver.write().await;
        *homeserver = homeserver_url;
    }

    /// Get the capabilities of the homeserver.
    ///
    /// This method should be used to check what features are supported by the
    /// homeserver.
    ///
    /// # Example
    /// ```no_run
    /// # use futures::executor::block_on;
    /// # use matrix_sdk::Client;
    /// # use url::Url;
    /// # block_on(async {
    /// # let homeserver = Url::parse("http://example.com")?;
    /// let client = Client::new(homeserver).await?;
    ///
    /// let capabilities = client.get_capabilities().await?;
    ///
    /// if capabilities.change_password.enabled {
    ///     // Change password
    /// }
    ///
    /// # anyhow::Ok(()) });
    /// ```
    pub async fn get_capabilities(&self) -> HttpResult<Capabilities> {
        let res = self.send(get_capabilities::v3::Request::new(), None).await?;
        Ok(res.capabilities)
    }

    /// Process a [transaction] received from the homeserver
    ///
    /// # Arguments
    ///
    /// * `incoming_transaction` - The incoming transaction received from the
    ///   homeserver.
    ///
    /// [transaction]: https://matrix.org/docs/spec/application_service/r0.1.2#put-matrix-app-v1-transactions-txnid
    #[cfg(feature = "appservice")]
    pub async fn receive_transaction(
        &self,
        incoming_transaction: ruma::api::appservice::event::push_events::v1::IncomingRequest,
    ) -> Result<()> {
        let txn_id = incoming_transaction.txn_id.clone();
        let response = incoming_transaction.try_into_sync_response(txn_id.as_str())?;
        self.process_sync(response).await?;

        Ok(())
    }

    /// Is the client logged in.
    pub fn logged_in(&self) -> bool {
        self.inner.base_client.logged_in()
    }

    /// The Homeserver of the client.
    pub async fn homeserver(&self) -> Url {
        self.inner.homeserver.read().await.clone()
    }

    /// Get the user id of the current owner of the client.
    pub fn user_id(&self) -> Option<&UserId> {
        self.inner.base_client.session().map(|s| s.user_id.as_ref())
    }

    /// Get the device id that identifies the current session.
    pub fn device_id(&self) -> Option<&DeviceId> {
        self.inner.base_client.session().map(|s| s.device_id.as_ref())
    }

    /// Get the whole session info of this client.
    ///
    /// Will be `None` if the client has not been logged in.
    ///
    /// Can be used with [`Client::restore_login`] to restore a previously
    /// logged in session.
    pub fn session(&self) -> Option<&Session> {
        self.inner.base_client.session()
    }

    /// Get a reference to the store.
    pub fn store(&self) -> &Store {
        self.inner.base_client.store()
    }

    /// Get the account of the current owner of the client.
    pub fn account(&self) -> Account {
        Account::new(self.clone())
    }

    /// Get the encryption manager of the client.
    #[cfg(feature = "e2e-encryption")]
    pub fn encryption(&self) -> Encryption {
        Encryption::new(self.clone())
    }

    /// Register a handler for a specific event type.
    ///
    /// The handler is a function or closure with one or more arguments. The
    /// first argument is the event itself. All additional arguments are
    /// "context" arguments: They have to implement [`EventHandlerContext`].
    /// This trait is named that way because most of the types implementing it
    /// give additional context about an event: The room it was in, its raw form
    /// and other similar things. As an exception to this,
    /// [`Client`] also implements the `EventHandlerContext` trait
    /// so you don't have to clone your client into the event handler manually.
    ///
    /// Some context arguments are not universally applicable. A context
    /// argument that isn't available for the given event type will result in
    /// the event handler being skipped and an error being logged. The following
    /// context argument types are only available for a subset of event types:
    ///
    /// * [`Room`][room::Room] is only available for room-specific events, i.e.
    ///   not for events like global account data events or presence events
    ///
    /// [`EventHandlerContext`]: crate::event_handler::EventHandlerContext
    ///
    /// # Examples
    ///
    /// ```
    /// # use futures::executor::block_on;
    /// # use url::Url;
    /// # let homeserver = Url::parse("http://localhost:8080").unwrap();
    /// use matrix_sdk::{
    ///     deserialized_responses::EncryptionInfo,
    ///     room::Room,
    ///     ruma::{
    ///         events::{
    ///             macros::EventContent,
    ///             push_rules::PushRulesEvent,
    ///             room::{message::SyncRoomMessageEvent, topic::SyncRoomTopicEvent},
    ///         },
    ///         Int, MilliSecondsSinceUnixEpoch,
    ///     },
    ///     Client,
    /// };
    /// use serde::{Deserialize, Serialize};
    ///
    /// # block_on(async {
    /// # let client = matrix_sdk::Client::builder()
    /// #     .homeserver_url(homeserver)
    /// #     .server_versions([ruma::api::MatrixVersion::V1_0])
    /// #     .build()
    /// #     .await
    /// #     .unwrap();
    /// client
    ///     .register_event_handler(
    ///         |ev: SyncRoomMessageEvent, room: Room, client: Client| async move {
    ///             // Common usage: Room event plus room and client.
    ///         },
    ///     )
    ///     .await
    ///     .register_event_handler(
    ///         |ev: SyncRoomMessageEvent, room: Room, encryption_info: Option<EncryptionInfo>| {
    ///             async move {
    ///                 // An `Option<EncryptionInfo>` parameter lets you distinguish between
    ///                 // unencrypted events and events that were decrypted by the SDK.
    ///             }
    ///         },
    ///     )
    ///     .await
    ///     .register_event_handler(|ev: SyncRoomTopicEvent| async move {
    ///         // You can omit any or all arguments after the first.
    ///     })
    ///     .await;
    ///
    /// // Custom events work exactly the same way, you just need to declare
    /// // the content struct and use the EventContent derive macro on it.
    /// #[derive(Clone, Debug, Deserialize, Serialize, EventContent)]
    /// #[ruma_event(type = "org.shiny_new_2fa.token", kind = MessageLike)]
    /// struct TokenEventContent {
    ///     token: String,
    ///     #[serde(rename = "exp")]
    ///     expires_at: MilliSecondsSinceUnixEpoch,
    /// }
    ///
    /// client.register_event_handler(|ev: SyncTokenEvent, room: Room| async move {
    ///     todo!("Display the token");
    /// }).await;
    ///
    /// // Adding your custom data to the handler can be done as well
    /// let data = "MyCustomIdentifier".to_owned();
    ///
    /// client.register_event_handler({
    ///     let data = data.clone();
    ///     move |ev: SyncRoomMessageEvent | {
    ///         let data = data.clone();
    ///         async move {
    ///             println!("Calling the handler with identifier {}", data);
    ///         }
    ///     }
    /// }).await;
    /// # });
    /// ```
    pub async fn register_event_handler<Ev, Ctx, H>(&self, handler: H) -> &Self
    where
        Ev: SyncEvent + DeserializeOwned + Send + 'static,
        H: EventHandler<Ev, Ctx>,
        <H::Future as Future>::Output: EventHandlerResult,
    {
        let event_type = H::ID.1;
        self.inner.event_handlers.write().await.entry(H::ID).or_default().push(Box::new(
            move |data| {
                let maybe_fut = serde_json::from_str(data.raw.get())
                    .map(|ev| handler.clone().handle_event(ev, data));

                Box::pin(async move {
                    match maybe_fut {
                        Ok(Some(fut)) => {
                            fut.await.print_error(event_type);
                        }
                        Ok(None) => {
                            error!(
                                "Event handler for {} has an invalid context argument",
                                event_type
                            );
                        }
                        Err(e) => {
                            warn!(
                                "Failed to deserialize `{}` event, skipping event handler.\n\
                                 Deserialization error: {}",
                                event_type, e,
                            );
                        }
                    }
                })
            },
        ));

        self
    }

    pub(crate) async fn event_handlers(&self) -> RwLockReadGuard<'_, EventHandlerMap> {
        self.inner.event_handlers.read().await
    }

    /// Add an arbitrary value for use as event handler context.
    ///
    /// The value can be obtained in an event handler by adding an argument of
    /// the type [`Ctx<T>`][crate::event_handler::Ctx].
    ///
    /// If a value of the same type has been added before, it will be
    /// overwritten.
    ///
    /// # Example
    ///
    /// ```
    /// # use futures::executor::block_on;
    /// use matrix_sdk::{
    ///     event_handler::Ctx,
    ///     room::Room,
    ///     ruma::events::room::message::SyncRoomMessageEvent,
    /// };
    /// # #[derive(Clone)]
    /// # struct SomeType;
    /// # fn obtain_gui_handle() -> SomeType { SomeType }
    /// # let homeserver = url::Url::parse("http://localhost:8080").unwrap();
    /// # block_on(async {
    /// # let client = matrix_sdk::Client::builder()
    /// #     .homeserver_url(homeserver)
    /// #     .server_versions([ruma::api::MatrixVersion::V1_0])
    /// #     .build()
    /// #     .await
    /// #     .unwrap();
    ///
    /// // Handle used to send messages to the UI part of the app
    /// let my_gui_handle: SomeType = obtain_gui_handle();
    ///
    /// client
    ///     .register_event_handler_context(my_gui_handle.clone())
    ///     .register_event_handler(
    ///         |ev: SyncRoomMessageEvent, room: Room, gui_handle: Ctx<SomeType>| async move {
    ///             // gui_handle.send(DisplayMessage { message: ev });
    ///         },
    ///     )
    ///     .await;
    /// # });
    /// ```
    pub fn register_event_handler_context<T>(&self, ctx: T) -> &Self
    where
        T: Clone + Send + Sync + 'static,
    {
        self.inner.event_handler_data.write().unwrap().insert(ctx);
        self
    }

    pub(crate) fn event_handler_context<T>(&self) -> Option<T>
    where
        T: Clone + Send + Sync + 'static,
    {
        let map = self.inner.event_handler_data.read().unwrap();
        map.get::<T>().cloned()
    }

    /// Register a handler for a notification.
    ///
    /// Similar to [`Client::register_event_handler`], but only allows functions
    /// or closures with exactly the three arguments [`Notification`],
    /// [`room::Room`], [`Client`] for now.
    pub async fn register_notification_handler<H, Fut>(&self, handler: H) -> &Self
    where
        H: Fn(Notification, room::Room, Client) -> Fut + Send + Sync + 'static,
        Fut: Future<Output = ()> + Send + 'static,
    {
        self.inner.notification_handlers.write().await.push(Box::new(
            move |notification, room, client| Box::pin((handler)(notification, room, client)),
        ));

        self
    }

    pub(crate) async fn notification_handlers(
        &self,
    ) -> RwLockReadGuard<'_, Vec<NotificationHandlerFn>> {
        self.inner.notification_handlers.read().await
    }

    /// Get all the rooms the client knows about.
    ///
    /// This will return the list of joined, invited, and left rooms.
    pub fn rooms(&self) -> Vec<room::Room> {
        self.store()
            .get_rooms()
            .into_iter()
            .map(|room| room::Common::new(self.clone(), room).into())
            .collect()
    }

    /// Returns the joined rooms this client knows about.
    pub fn joined_rooms(&self) -> Vec<room::Joined> {
        self.store()
            .get_rooms()
            .into_iter()
            .filter_map(|room| room::Joined::new(self.clone(), room))
            .collect()
    }

    /// Returns the invited rooms this client knows about.
    pub fn invited_rooms(&self) -> Vec<room::Invited> {
        self.store()
            .get_stripped_rooms()
            .into_iter()
            .filter_map(|room| room::Invited::new(self.clone(), room))
            .collect()
    }

    /// Returns the left rooms this client knows about.
    pub fn left_rooms(&self) -> Vec<room::Left> {
        self.store()
            .get_rooms()
            .into_iter()
            .filter_map(|room| room::Left::new(self.clone(), room))
            .collect()
    }

    /// Get a room with the given room id.
    ///
    /// # Arguments
    ///
    /// `room_id` - The unique id of the room that should be fetched.
    pub fn get_room(&self, room_id: &RoomId) -> Option<room::Room> {
        self.store().get_room(room_id).map(|room| room::Common::new(self.clone(), room).into())
    }

    /// Get a joined room with the given room id.
    ///
    /// # Arguments
    ///
    /// `room_id` - The unique id of the room that should be fetched.
    pub fn get_joined_room(&self, room_id: &RoomId) -> Option<room::Joined> {
        self.store().get_room(room_id).and_then(|room| room::Joined::new(self.clone(), room))
    }

    /// Get an invited room with the given room id.
    ///
    /// # Arguments
    ///
    /// `room_id` - The unique id of the room that should be fetched.
    pub fn get_invited_room(&self, room_id: &RoomId) -> Option<room::Invited> {
        self.store().get_room(room_id).and_then(|room| room::Invited::new(self.clone(), room))
    }

    /// Get a left room with the given room id.
    ///
    /// # Arguments
    ///
    /// `room_id` - The unique id of the room that should be fetched.
    pub fn get_left_room(&self, room_id: &RoomId) -> Option<room::Left> {
        self.store().get_room(room_id).and_then(|room| room::Left::new(self.clone(), room))
    }

    /// Resolve a room alias to a room id and a list of servers which know
    /// about it.
    ///
    /// # Arguments
    ///
    /// `room_alias` - The room alias to be resolved.
    pub async fn resolve_room_alias(
        &self,
        room_alias: &RoomAliasId,
    ) -> HttpResult<get_alias::v3::Response> {
        let request = get_alias::v3::Request::new(room_alias);
        self.send(request, None).await
    }

    /// Gets the homeserver’s supported login types.
    ///
    /// This should be the first step when trying to login so you can call the
    /// appropriate method for the next step.
    pub async fn get_login_types(&self) -> HttpResult<get_login_types::v3::Response> {
        let request = get_login_types::v3::Request::new();
        self.send(request, None).await
    }

    /// Get the URL to use to login via Single Sign-On.
    ///
    /// Returns a URL that should be opened in a web browser to let the user
    /// login.
    ///
    /// After a successful login, the loginToken received at the redirect URL
    /// should be used to login with [`login_with_token`].
    ///
    /// # Arguments
    ///
    /// * `redirect_url` - The URL that will receive a `loginToken` after a
    ///   successful SSO login.
    ///
    /// * `idp_id` - The optional ID of the identity provider to login with.
    ///
    /// [`login_with_token`]: #method.login_with_token
    pub async fn get_sso_login_url(
        &self,
        redirect_url: &str,
        idp_id: Option<&str>,
    ) -> Result<String> {
        let homeserver = self.homeserver().await;
        let server_versions = self.server_versions().await?;

        let request = if let Some(id) = idp_id {
            sso_login_with_provider::v3::Request::new(id, redirect_url)
                .try_into_http_request::<Vec<u8>>(
                    homeserver.as_str(),
                    SendAccessToken::None,
                    &server_versions,
                )
        } else {
            sso_login::v3::Request::new(redirect_url).try_into_http_request::<Vec<u8>>(
                homeserver.as_str(),
                SendAccessToken::None,
                &server_versions,
            )
        };

        match request {
            Ok(req) => Ok(req.uri().to_string()),
            Err(err) => Err(Error::from(HttpError::from(err))),
        }
    }

    /// Login to the server.
    ///
    /// This can be used for the first login as well as for subsequent logins,
    /// note that if the device id isn't provided a new device will be created.
    ///
    /// If this isn't the first login a device id should be provided to restore
    /// the correct stores.
    ///
    /// Alternatively the [`restore_login`] method can be used to restore a
    /// logged in client without the password.
    ///
    /// # Arguments
    ///
    /// * `user` - The user that should be logged in to the homeserver.
    ///
    /// * `password` - The password of the user.
    ///
    /// * `device_id` - A unique id that will be associated with this session.
    ///   If not given the homeserver will create one. Can be an existing
    ///   device_id from a previous login call. Note that this should be done
    ///   only if the client also holds the encryption keys for this device.
    ///
    /// # Example
    /// ```no_run
    /// # use std::convert::TryFrom;
    /// # use futures::executor::block_on;
    /// # use url::Url;
    /// # let homeserver = Url::parse("http://example.com").unwrap();
    /// # block_on(async {
    /// use matrix_sdk::Client;
    ///
    /// let client = Client::new(homeserver).await?;
    /// let user = "example";
    ///
    /// let response = client
    ///     .login(user, "wordpass", None, Some("My bot")).await?;
    ///
    /// println!(
    ///     "Logged in as {}, got device_id {} and access_token {}",
    ///     user, response.device_id, response.access_token
    /// );
    /// # anyhow::Ok(()) });
    /// ```
    ///
    /// [`restore_login`]: #method.restore_login
    #[instrument(skip(self, user, password))]
    pub async fn login(
        &self,
        user: impl AsRef<str>,
        password: &str,
        device_id: Option<&str>,
        initial_device_display_name: Option<&str>,
    ) -> Result<login::v3::Response> {
        let homeserver = self.homeserver().await;
        info!(homeserver = homeserver.as_str(), user = user.as_ref(), "Logging in");

        let login_info = login::v3::LoginInfo::Password(login::v3::Password::new(
            UserIdentifier::UserIdOrLocalpart(user.as_ref()),
            password,
        ));

        let request = assign!(login::v3::Request::new(login_info), {
            device_id: device_id.map(|d| d.into()),
            initial_device_display_name,
        });

        let response = self.send(request, Some(RequestConfig::short_retry())).await?;
        self.receive_login_response(&response).await?;

        Ok(response)
    }

    /// Login to the server via Single Sign-On.
    ///
    /// This takes care of the whole SSO flow:
    ///   * Spawn a local http server
    ///   * Provide a callback to open the SSO login URL in a web browser
    ///   * Wait for the local http server to get the loginToken
    ///   * Call [`login_with_token`]
    ///
    /// If cancellation is needed the method should be wrapped in a cancellable
    /// task. **Note** that users with root access to the system have the
    /// ability to snoop in on the data/token that is passed to the local
    /// HTTP server that will be spawned.
    ///
    /// If you need more control over the SSO login process, you should use
    /// [`get_sso_login_url`] and [`login_with_token`] directly.
    ///
    /// This should only be used for the first login.
    ///
    /// The [`restore_login`] method should be used to restore a
    /// logged in client after the first login.
    ///
    /// A device id should be provided to restore the correct stores, if the
    /// device id isn't provided a new device will be created.
    ///
    /// # Arguments
    ///
    /// * `use_sso_login_url` - A callback that will receive the SSO Login URL.
    ///   It should usually be used to open the SSO URL in a browser and must
    ///   return `Ok(())` if the URL was successfully opened. If it returns
    ///   `Err`, the error will be forwarded.
    ///
    /// * `server_url` - The local URL the server is going to try to bind to, e.g. `http://localhost:3030`.
    ///   If `None`, the server will try to open a random port on `127.0.0.1`.
    ///
    /// * `server_response` - The text that will be shown on the webpage at the
    ///   end of the login process. This can be an HTML page. If `None`, a
    ///   default text will be displayed.
    ///
    /// * `device_id` - A unique id that will be associated with this session.
    ///   If not given the homeserver will create one. Can be an existing
    ///   device_id from a previous login call. Note that this should be
    ///   provided only if the client also holds the encryption keys for this
    ///   device.
    ///
    /// * `initial_device_display_name` - A public display name that will be
    ///   associated with the device_id. Only necessary the first time you login
    ///   with this device_id. It can be changed later.
    ///
    /// * `idp_id` - The optional ID of the identity provider to login with.
    ///
    /// # Example
    /// ```no_run
    /// # use matrix_sdk::Client;
    /// # use futures::executor::block_on;
    /// # use url::Url;
    /// # let homeserver = Url::parse("https://example.com").unwrap();
    /// # block_on(async {
    /// let client = Client::new(homeserver).await.unwrap();
    ///
    /// let response = client
    ///     .login_with_sso(
    ///         |sso_url| async move {
    ///             // Open sso_url
    ///             Ok(())
    ///         },
    ///         None,
    ///         None,
    ///         None,
    ///         Some("My app"),
    ///         None,
    ///     )
    ///     .await
    ///     .unwrap();
    ///
    /// println!("Logged in as {}, got device_id {} and access_token {}",
    ///          response.user_id, response.device_id, response.access_token);
    /// # })
    /// ```
    ///
    /// [`get_sso_login_url`]: #method.get_sso_login_url
    /// [`login_with_token`]: #method.login_with_token
    /// [`restore_login`]: #method.restore_login
    #[cfg(all(feature = "sso-login", not(target_arch = "wasm32")))]
    #[deny(clippy::future_not_send)]
    pub async fn login_with_sso<C>(
        &self,
        use_sso_login_url: impl FnOnce(String) -> C + Send,
        server_url: Option<&str>,
        server_response: Option<&str>,
        device_id: Option<&str>,
        initial_device_display_name: Option<&str>,
        idp_id: Option<&str>,
    ) -> Result<login::v3::Response>
    where
        C: Future<Output = Result<()>> + Send,
    {
        use std::{
            collections::HashMap,
            io::{Error as IoError, ErrorKind as IoErrorKind},
            ops::Range,
        };

        use rand::{thread_rng, Rng};
        use warp::Filter;

        /// The range of ports the SSO server will try to bind to randomly.
        ///
        /// This is used to avoid binding to a port blocked by browsers.
        /// See <https://fetch.spec.whatwg.org/#port-blocking>.
        const SSO_SERVER_BIND_RANGE: Range<u16> = 20000..30000;
        /// The number of times the SSO server will try to bind to a random port
        const SSO_SERVER_BIND_TRIES: u8 = 10;

        let homeserver = self.homeserver().await;
        info!("Logging in to {}", homeserver);

        let (signal_tx, signal_rx) = tokio::sync::oneshot::channel();
        let (data_tx, data_rx) = tokio::sync::oneshot::channel();
        let data_tx_mutex = Arc::new(std::sync::Mutex::new(Some(data_tx)));

        let mut redirect_url = match server_url {
            Some(s) => Url::parse(s)?,
            None => {
                Url::parse("http://127.0.0.1:0/").expect("Couldn't parse good known localhost URL")
            }
        };

        let response = match server_response {
            Some(s) => s.to_string(),
            None => String::from(
                "The Single Sign-On login process is complete. You can close this page now.",
            ),
        };

        let route = warp::get().and(warp::query::<HashMap<String, String>>()).map(
            move |p: HashMap<String, String>| {
                if let Some(data_tx) = data_tx_mutex.lock().unwrap().take() {
                    if let Some(token) = p.get("loginToken") {
                        data_tx.send(Some(token.to_owned())).unwrap();
                    } else {
                        data_tx.send(None).unwrap();
                    }
                }
                http::Response::builder().body(response.clone())
            },
        );

        let listener = {
            if redirect_url.port().expect("The redirect URL doesn't include a port") == 0 {
                let host = redirect_url.host_str().expect("The redirect URL doesn't have a host");
                let mut n = 0u8;
                let mut port = 0u16;
                let mut res = Err(IoError::new(IoErrorKind::Other, ""));

                while res.is_err() && n < SSO_SERVER_BIND_TRIES {
                    port = thread_rng().gen_range(SSO_SERVER_BIND_RANGE);
                    res = tokio::net::TcpListener::bind((host, port)).await;
                    n += 1;
                }
                match res {
                    Ok(s) => {
                        redirect_url
                            .set_port(Some(port))
                            .expect("Could not set new port on redirect URL");
                        s
                    }
                    Err(err) => return Err(err.into()),
                }
            } else {
                match tokio::net::TcpListener::bind(redirect_url.as_str()).await {
                    Ok(s) => s,
                    Err(err) => return Err(err.into()),
                }
            }
        };

        let server = warp::serve(route).serve_incoming_with_graceful_shutdown(
            tokio_stream::wrappers::TcpListenerStream::new(listener),
            async {
                signal_rx.await.ok();
            },
        );

        tokio::spawn(server);

        let sso_url = self.get_sso_login_url(redirect_url.as_str(), idp_id).await?;

        match use_sso_login_url(sso_url).await {
            Ok(t) => t,
            Err(err) => return Err(err),
        };

        let token = match data_rx.await {
            Ok(Some(t)) => t,
            Ok(None) => {
                return Err(IoError::new(IoErrorKind::Other, "Could not get the loginToken").into())
            }
            Err(err) => return Err(IoError::new(IoErrorKind::Other, format!("{}", err)).into()),
        };

        let _ = signal_tx.send(());

        self.login_with_token(token.as_str(), device_id, initial_device_display_name).await
    }

    /// Login to the server with a token.
    ///
    /// This token is usually received in the SSO flow after following the URL
    /// provided by [`get_sso_login_url`], note that this is not the access
    /// token of a session.
    ///
    /// This should only be used for the first login.
    ///
    /// The [`restore_login`] method should be used to restore a
    /// logged in client after the first login.
    ///
    /// A device id should be provided to restore the correct stores, if the
    /// device id isn't provided a new device will be created.
    ///
    /// # Arguments
    ///
    /// * `token` - A login token.
    ///
    /// * `device_id` - A unique id that will be associated with this session.
    ///   If not given the homeserver will create one. Can be an existing
    ///   device_id from a previous login call. Note that this should be
    ///   provided only if the client also holds the encryption keys for this
    ///   device.
    ///
    /// * `initial_device_display_name` - A public display name that will be
    ///   associated with the device_id. Only necessary the first time you login
    ///   with this device_id. It can be changed later.
    ///
    /// # Example
    /// ```no_run
    /// # use std::convert::TryFrom;
    /// # use matrix_sdk::Client;
    /// # use matrix_sdk::ruma::{assign, DeviceId};
    /// # use futures::executor::block_on;
    /// # use url::Url;
    /// # let homeserver = Url::parse("https://example.com").unwrap();
    /// # let redirect_url = "http://localhost:1234";
    /// # let login_token = "token";
    /// # block_on(async {
    /// let client = Client::new(homeserver).await.unwrap();
    /// let sso_url = client.get_sso_login_url(redirect_url, None);
    ///
    /// // Let the user authenticate at the SSO URL
    /// // Receive the loginToken param at redirect_url
    ///
    /// let response = client
    ///     .login_with_token(login_token, None, Some("My app")).await
    ///     .unwrap();
    ///
    /// println!("Logged in as {}, got device_id {} and access_token {}",
    ///          response.user_id, response.device_id, response.access_token);
    /// # })
    /// ```
    ///
    /// [`get_sso_login_url`]: #method.get_sso_login_url
    /// [`restore_login`]: #method.restore_login
    #[instrument(skip(self, token))]
    #[cfg_attr(not(target_arch = "wasm32"), deny(clippy::future_not_send))]
    pub async fn login_with_token(
        &self,
        token: &str,
        device_id: Option<&str>,
        initial_device_display_name: Option<&str>,
    ) -> Result<login::v3::Response> {
        let homeserver = self.homeserver().await;
        info!("Logging in to {}", homeserver);

        let request = assign!(
            login::v3::Request::new(
                login::v3::LoginInfo::Token(login::v3::Token::new(token)),
            ), {
                device_id: device_id.map(|d| d.into()),
                initial_device_display_name,
            }
        );

        let response = self.send(request, Some(RequestConfig::short_retry())).await?;
        self.receive_login_response(&response).await?;

        Ok(response)
    }

    /// Receive a login response and update the homeserver and the base client
    /// if needed.
    ///
    /// # Arguments
    ///
    /// * `response` - A successful login response.
    async fn receive_login_response(&self, response: &login::v3::Response) -> Result<()> {
        if self.inner.respect_login_well_known {
            if let Some(well_known) = &response.well_known {
                if let Ok(homeserver) = Url::parse(&well_known.homeserver.base_url) {
                    self.set_homeserver(homeserver).await;
                }
            }
        }

        self.inner.base_client.receive_login_response(response).await?;

        Ok(())
    }

    /// Restore a previously logged in session.
    ///
    /// This can be used to restore the client to a logged in state, loading all
    /// the stored state and encryption keys.
    ///
    /// Alternatively, if the whole session isn't stored the [`login`] method
    /// can be used with a device id.
    ///
    /// # Arguments
    ///
    /// * `session` - A session that the user already has from a
    /// previous login call.
    ///
    /// # Examples
    ///
    /// ```no_run
    /// use matrix_sdk::{Client, Session, ruma::{device_id, user_id}};
    /// # use url::Url;
    /// # use futures::executor::block_on;
    /// # block_on(async {
    ///
    /// let homeserver = Url::parse("http://example.com")?;
    /// let client = Client::new(homeserver).await?;
    ///
    /// let session = Session {
    ///     access_token: "My-Token".to_owned(),
    ///     user_id: user_id!("@example:localhost").to_owned(),
    ///     device_id: device_id!("MYDEVICEID").to_owned(),
    /// };
    ///
    /// client.restore_login(session).await?;
    /// # anyhow::Result::<()>::Ok(()) });
    /// ```
    ///
    /// The `Session` object can also be created from the response the
    /// [`Client::login()`] method returns:
    ///
    /// ```no_run
    /// use matrix_sdk::{Client, Session};
    /// # use url::Url;
    /// # use futures::executor::block_on;
    /// # block_on(async {
    ///
    /// let homeserver = Url::parse("http://example.com")?;
    /// let client = Client::new(homeserver).await?;
    ///
    /// let session: Session = client
    ///     .login("example", "my-password", None, None)
    ///     .await?
    ///     .into();
    ///
    /// // Persist the `Session` so it can later be used to restore the login.
    /// client.restore_login(session).await?;
    /// # anyhow::Result::<()>::Ok(()) });
    /// ```
    ///
    /// [`login`]: #method.login
    pub async fn restore_login(&self, session: Session) -> Result<()> {
        self.inner.http_client.set_session(session.clone());
        Ok(self.inner.base_client.restore_login(session).await?)
    }

    /// Register a user to the server.
    ///
    /// # Arguments
    ///
    /// * `registration` - The easiest way to create this request is using the
    ///   [`register::v3::Request`]
    /// itself.
    ///
    ///
    /// # Examples
    /// ```no_run
    /// # use std::convert::TryFrom;
    /// # use matrix_sdk::Client;
    /// # use matrix_sdk::ruma::{
    /// #     api::client::{
    /// #         account::register::{v3::Request as RegistrationRequest, RegistrationKind},
    /// #         uiaa,
    /// #     },
    /// #     assign, DeviceId,
    /// # };
    /// # use futures::executor::block_on;
    /// # use url::Url;
    /// # let homeserver = Url::parse("http://example.com").unwrap();
    /// # block_on(async {
    ///
    /// let request = assign!(RegistrationRequest::new(), {
    ///     username: Some("user"),
    ///     password: Some("password"),
    ///     auth: Some(uiaa::AuthData::FallbackAcknowledgement(
    ///         uiaa::FallbackAcknowledgement::new("foobar"),
    ///     )),
    /// });
    /// let client = Client::new(homeserver).await.unwrap();
    /// client.register(request).await;
    /// # })
    /// ```
    #[instrument(skip_all)]
    pub async fn register(
        &self,
        registration: impl Into<register::v3::Request<'_>>,
    ) -> HttpResult<register::v3::Response> {
        let homeserver = self.homeserver().await;
        info!("Registering to {}", homeserver);

        let config = if self.inner.appservice_mode {
            Some(RequestConfig::short_retry().force_auth())
        } else {
            None
        };

        let request = registration.into();
        self.send(request, config).await
    }

    /// Get or upload a sync filter.
    ///
    /// This method will either get a filter ID from the store or upload the
    /// filter definition to the homeserver and return the new filter ID.
    ///
    /// # Arguments
    ///
    /// * `filter_name` - The unique name of the filter, this name will be used
    /// locally to store and identify the filter ID returned by the server.
    ///
    /// * `definition` - The filter definition that should be uploaded to the
    /// server if no filter ID can be found in the store.
    ///
    /// # Examples
    ///
    /// ```no_run
    /// # use matrix_sdk::{
    /// #    Client, config::SyncSettings,
    /// #    ruma::api::client::{
    /// #        filter::{
    /// #           FilterDefinition, LazyLoadOptions, RoomEventFilter, RoomFilter,
    /// #        },
    /// #        sync::sync_events::v3::Filter,
    /// #    }
    /// # };
    /// # use futures::executor::block_on;
    /// # use url::Url;
    /// # block_on(async {
    /// # let homeserver = Url::parse("http://example.com").unwrap();
    /// # let client = Client::new(homeserver).await.unwrap();
    /// let mut filter = FilterDefinition::default();
    ///
    /// // Let's enable member lazy loading.
    /// filter.room.state.lazy_load_options =
    ///     LazyLoadOptions::Enabled { include_redundant_members: false };
    ///
    /// let filter_id = client
    ///     .get_or_upload_filter("sync", filter)
    ///     .await
    ///     .unwrap();
    ///
    /// let sync_settings = SyncSettings::new()
    ///     .filter(Filter::FilterId(&filter_id));
    ///
    /// let response = client.sync_once(sync_settings).await.unwrap();
    /// # });
    pub async fn get_or_upload_filter(
        &self,
        filter_name: &str,
        definition: FilterDefinition<'_>,
    ) -> Result<String> {
        if let Some(filter) = self.inner.base_client.get_filter(filter_name).await? {
            Ok(filter)
        } else {
            let user_id = self.user_id().ok_or(Error::AuthenticationRequired)?;
            let request = FilterUploadRequest::new(user_id, definition);
            let response = self.send(request, None).await?;

            self.inner.base_client.receive_filter_upload(filter_name, &response).await?;

            Ok(response.filter_id)
        }
    }

    /// Join a room by `RoomId`.
    ///
    /// Returns a `join_room_by_id::Response` consisting of the
    /// joined rooms `RoomId`.
    ///
    /// # Arguments
    ///
    /// * `room_id` - The `RoomId` of the room to be joined.
    pub async fn join_room_by_id(
        &self,
        room_id: &RoomId,
    ) -> HttpResult<join_room_by_id::v3::Response> {
        let request = join_room_by_id::v3::Request::new(room_id);
        self.send(request, None).await
    }

    /// Join a room by `RoomId`.
    ///
    /// Returns a `join_room_by_id_or_alias::Response` consisting of the
    /// joined rooms `RoomId`.
    ///
    /// # Arguments
    ///
    /// * `alias` - The `RoomId` or `RoomAliasId` of the room to be joined.
    /// An alias looks like `#name:example.com`.
    pub async fn join_room_by_id_or_alias(
        &self,
        alias: &RoomOrAliasId,
        server_names: &[OwnedServerName],
    ) -> HttpResult<join_room_by_id_or_alias::v3::Response> {
        let request = assign!(join_room_by_id_or_alias::v3::Request::new(alias), {
            server_name: server_names,
        });
        self.send(request, None).await
    }

    /// Search the homeserver's directory of public rooms.
    ///
    /// Sends a request to "_matrix/client/r0/publicRooms", returns
    /// a `get_public_rooms::Response`.
    ///
    /// # Arguments
    ///
    /// * `limit` - The number of `PublicRoomsChunk`s in each response.
    ///
    /// * `since` - Pagination token from a previous request.
    ///
    /// * `server` - The name of the server, if `None` the requested server is
    ///   used.
    ///
    /// # Examples
    /// ```no_run
    /// use matrix_sdk::Client;
    /// # use std::convert::TryInto;
    /// # use url::Url;
    /// # let homeserver = Url::parse("http://example.com").unwrap();
    /// # let limit = Some(10);
    /// # let since = Some("since token");
    /// # let server = Some("servername.com".try_into().unwrap());
    /// # use futures::executor::block_on;
    /// # block_on(async {
    ///
    /// let mut client = Client::new(homeserver).await.unwrap();
    ///
    /// client.public_rooms(limit, since, server).await;
    /// # });
    /// ```
    #[cfg_attr(not(target_arch = "wasm32"), deny(clippy::future_not_send))]
    pub async fn public_rooms(
        &self,
        limit: Option<u32>,
        since: Option<&str>,
        server: Option<&ServerName>,
    ) -> HttpResult<get_public_rooms::v3::Response> {
        let limit = limit.map(UInt::from);

        let request = assign!(get_public_rooms::v3::Request::new(), {
            limit,
            since,
            server,
        });
        self.send(request, None).await
    }

    /// Create a room using the `RoomBuilder` and send the request.
    ///
    /// Sends a request to `/_matrix/client/r0/createRoom`, returns a
    /// `create_room::Response`, this is an empty response.
    ///
    /// # Arguments
    ///
    /// * `room` - The easiest way to create this request is using the
    /// `create_room::Request` itself.
    ///
    /// # Examples
    /// ```no_run
    /// use matrix_sdk::Client;
    /// # use matrix_sdk::ruma::api::client::room::{
    /// #     create_room::v3::Request as CreateRoomRequest,
    /// #     Visibility,
    /// # };
    /// # use url::Url;
    ///
    /// # use futures::executor::block_on;
    /// # block_on(async {
    /// # let homeserver = Url::parse("http://example.com").unwrap();
    /// let request = CreateRoomRequest::new();
    /// let client = Client::new(homeserver).await.unwrap();
    /// assert!(client.create_room(request).await.is_ok());
    /// # });
    /// ```
    pub async fn create_room(
        &self,
        room: impl Into<create_room::v3::Request<'_>>,
    ) -> HttpResult<create_room::v3::Response> {
        let request = room.into();
        self.send(request, None).await
    }

    /// Search the homeserver's directory for public rooms with a filter.
    ///
    /// # Arguments
    ///
    /// * `room_search` - The easiest way to create this request is using the
    /// `get_public_rooms_filtered::Request` itself.
    ///
    /// # Examples
    /// ```no_run
    /// # use std::convert::TryFrom;
    /// # use url::Url;
    /// # use matrix_sdk::Client;
    /// # use futures::executor::block_on;
    /// # block_on(async {
    /// # let homeserver = Url::parse("http://example.com")?;
    /// use matrix_sdk::{
    ///     ruma::{
    ///         api::client::directory::get_public_rooms_filtered::v3::Request,
    ///         directory::Filter,
    ///         assign,
    ///     }
    /// };
    /// # let mut client = Client::new(homeserver).await?;
    ///
    /// let generic_search_term = Some("rust");
    /// let filter = assign!(Filter::new(), { generic_search_term });
    /// let request = assign!(Request::new(), { filter });
    ///
    /// let response = client.public_rooms_filtered(request).await?;
    ///
    /// for room in response.chunk {
    ///     println!("Found room {:?}", room);
    /// }
    /// # anyhow::Ok(()) });
    /// ```
    pub async fn public_rooms_filtered(
        &self,
        room_search: impl Into<get_public_rooms_filtered::v3::Request<'_>>,
    ) -> HttpResult<get_public_rooms_filtered::v3::Response> {
        let request = room_search.into();
        self.send(request, None).await
    }

    /// Upload some media to the server.
    ///
    /// # Arguments
    ///
    /// * `content_type` - The type of the media, this will be used as the
    /// content-type header.
    ///
    /// * `reader` - A `Reader` that will be used to fetch the raw bytes of the
    /// media.
    ///
    /// # Examples
    ///
    /// ```no_run
    /// # use std::{path::PathBuf, fs::File, io::Read};
    /// # use matrix_sdk::{Client, ruma::room_id};
    /// # use url::Url;
    /// # use futures::executor::block_on;
    /// # use mime;
    /// # block_on(async {
    /// # let homeserver = Url::parse("http://localhost:8080")?;
    /// # let mut client = Client::new(homeserver).await?;
    /// let path = PathBuf::from("/home/example/my-cat.jpg");
    /// let mut image = File::open(path)?;
    ///
    /// let response = client
    ///     .upload(&mime::IMAGE_JPEG, &mut image)
    ///     .await?;
    ///
    /// println!("Cat URI: {}", response.content_uri);
    /// # anyhow::Result::<()>::Ok(()) });
    /// ```
    pub async fn upload(
        &self,
        content_type: &Mime,
        reader: &mut (impl Read + ?Sized),
    ) -> Result<create_content::v3::Response> {
        let mut data = Vec::new();
        reader.read_to_end(&mut data)?;

        let timeout = std::cmp::max(
            Duration::from_secs(data.len() as u64 / DEFAULT_UPLOAD_SPEED),
            MIN_UPLOAD_REQUEST_TIMEOUT,
        );

        let request = assign!(create_content::v3::Request::new(&data), {
            content_type: Some(content_type.essence_str()),
        });

        let request_config = self.inner.http_client.request_config.timeout(timeout);
        Ok(self
            .inner
            .http_client
            .send(request, Some(request_config), self.server_versions().await?)
            .await?)
    }

    /// Send an arbitrary request to the server, without updating client state.
    ///
    /// **Warning:** Because this method *does not* update the client state, it
    /// is important to make sure that you account for this yourself, and
    /// use wrapper methods where available.  This method should *only* be
    /// used if a wrapper method for the endpoint you'd like to use is not
    /// available.
    ///
    /// # Arguments
    ///
    /// * `request` - A filled out and valid request for the endpoint to be hit
    ///
    /// * `timeout` - An optional request timeout setting, this overrides the
    /// default request setting if one was set.
    ///
    /// # Example
    ///
    /// ```no_run
    /// # use matrix_sdk::{Client, config::SyncSettings};
    /// # use futures::executor::block_on;
    /// # use url::Url;
    /// # use std::convert::TryFrom;
    /// # block_on(async {
    /// # let homeserver = Url::parse("http://localhost:8080")?;
    /// # let mut client = Client::new(homeserver).await?;
    /// use matrix_sdk::ruma::{api::client::profile, user_id};
    ///
    /// // First construct the request you want to make
    /// // See https://docs.rs/ruma-client-api/latest/ruma_client_api/index.html
    /// // for all available Endpoints
    /// let user_id = user_id!("@example:localhost");
    /// let request = profile::get_profile::v3::Request::new(&user_id);
    ///
    /// // Start the request using Client::send()
    /// let response = client.send(request, None).await?;
    ///
    /// // Check the corresponding Response struct to find out what types are
    /// // returned
    /// # anyhow::Ok(()) });
    /// ```
    pub async fn send<Request>(
        &self,
        request: Request,
        config: Option<RequestConfig>,
    ) -> HttpResult<Request::IncomingResponse>
    where
        Request: OutgoingRequest + Debug,
        HttpError: From<FromHttpResponseError<Request::EndpointError>>,
    {
        self.inner.http_client.send(request, config, self.server_versions().await?).await
    }

    async fn request_server_versions(&self) -> HttpResult<Arc<[MatrixVersion]>> {
        let server_versions: Arc<[MatrixVersion]> = self
            .inner
            .http_client
            .send(
                get_supported_versions::Request::new(),
                None,
                [MatrixVersion::V1_0].into_iter().collect(),
            )
            .await?
            .known_versions()
            .into_iter()
            .collect();

        if server_versions.is_empty() {
            Ok(vec![MatrixVersion::V1_0].into())
        } else {
            Ok(server_versions)
        }
    }

    async fn server_versions(&self) -> HttpResult<Arc<[MatrixVersion]>> {
        #[cfg(target_arch = "wasm32")]
        let server_versions =
            self.inner.server_versions.get_or_try_init(self.request_server_versions()).await?;

        #[cfg(not(target_arch = "wasm32"))]
        let server_versions =
            self.inner.server_versions.get_or_try_init(|| self.request_server_versions()).await?;

        Ok(server_versions.clone())
    }

    /// Get information of all our own devices.
    ///
    /// # Examples
    ///
    /// ```no_run
    /// # use matrix_sdk::{Client, config::SyncSettings};
    /// # use futures::executor::block_on;
    /// # use url::Url;
    /// # use std::convert::TryFrom;
    /// # block_on(async {
    /// # let homeserver = Url::parse("http://localhost:8080")?;
    /// # let mut client = Client::new(homeserver).await?;
    /// let response = client.devices().await?;
    ///
    /// for device in response.devices {
    ///     println!(
    ///         "Device: {} {}",
    ///         device.device_id,
    ///         device.display_name.as_deref().unwrap_or("")
    ///     );
    /// }
    /// # anyhow::Ok(()) });
    /// ```
    pub async fn devices(&self) -> HttpResult<get_devices::v3::Response> {
        let request = get_devices::v3::Request::new();

        self.send(request, None).await
    }

    /// Delete the given devices from the server.
    ///
    /// # Arguments
    ///
    /// * `devices` - The list of devices that should be deleted from the
    /// server.
    ///
    /// * `auth_data` - This request requires user interactive auth, the first
    /// request needs to set this to `None` and will always fail with an
    /// `UiaaResponse`. The response will contain information for the
    /// interactive auth and the same request needs to be made but this time
    /// with some `auth_data` provided.
    ///
    /// ```no_run
    /// # use matrix_sdk::{
    /// #    ruma::{
    /// #        api::{
    /// #            client::uiaa,
    /// #            error::{FromHttpResponseError, ServerError},
    /// #        },
    /// #        assign, device_id,
    /// #    },
    /// #    Client, Error, config::SyncSettings,
    /// # };
    /// # use futures::executor::block_on;
    /// # use serde_json::json;
    /// # use url::Url;
    /// # use std::{collections::BTreeMap, convert::TryFrom};
    /// # block_on(async {
    /// # let homeserver = Url::parse("http://localhost:8080")?;
    /// # let mut client = Client::new(homeserver).await?;
    /// let devices = &[device_id!("DEVICEID").to_owned()];
    ///
    /// if let Err(e) = client.delete_devices(devices, None).await {
    ///     if let Some(info) = e.uiaa_response() {
    ///         let auth_data = uiaa::AuthData::Password(assign!(
    ///             uiaa::Password::new(
    ///                 uiaa::UserIdentifier::UserIdOrLocalpart("example"),
    ///                 "wordpass",
    ///             ), {
    ///                 session: info.session.as_deref(),
    ///             }
    ///         ));
    ///
    ///         client
    ///             .delete_devices(devices, Some(auth_data))
    ///             .await?;
    ///     }
    /// }
    /// # anyhow::Ok(()) });
    pub async fn delete_devices(
        &self,
        devices: &[OwnedDeviceId],
        auth_data: Option<AuthData<'_>>,
    ) -> HttpResult<delete_devices::v3::Response> {
        let mut request = delete_devices::v3::Request::new(devices);
        request.auth = auth_data;

        self.send(request, None).await
    }

    /// Synchronize the client's state with the latest state on the server.
    ///
    /// ## Syncing Events
    ///
    /// Messages or any other type of event need to be periodically fetched from
    /// the server, this is achieved by sending a `/sync` request to the server.
    ///
    /// The first sync is sent out without a [`token`]. The response of the
    /// first sync will contain a [`next_batch`] field which should then be
    /// used in the subsequent sync calls as the [`token`]. This ensures that we
    /// don't receive the same events multiple times.
    ///
    /// ## Long Polling
    ///
    /// A sync should in the usual case always be in flight. The
    /// [`SyncSettings`] have a  [`timeout`] option, which controls how
    /// long the server will wait for new events before it will respond.
    /// The server will respond immediately if some new events arrive before the
    /// timeout has expired. If no changes arrive and the timeout expires an
    /// empty sync response will be sent to the client.
    ///
    /// This method of sending a request that may not receive a response
    /// immediately is called long polling.
    ///
    /// ## Filtering Events
    ///
    /// The number or type of messages and events that the client should receive
    /// from the server can be altered using a [`Filter`].
    ///
    /// Filters can be non-trivial and, since they will be sent with every sync
    /// request, they may take up a bunch of unnecessary bandwidth.
    ///
    /// Luckily filters can be uploaded to the server and reused using an unique
    /// identifier, this can be achieved using the [`get_or_upload_filter()`]
    /// method.
    ///
    /// # Arguments
    ///
    /// * `sync_settings` - Settings for the sync call, this allows us to set
    /// various options to configure the sync:
    ///     * [`filter`] - To configure which events we receive and which get
    ///       [filtered] by the server
    ///     * [`timeout`] - To configure our [long polling] setup.
    ///     * [`token`] - To tell the server which events we already received
    ///       and where we wish to continue syncing.
    ///     * [`full_state`] - To tell the server that we wish to receive all
    ///       state events, regardless of our configured [`token`].
    ///
    /// # Examples
    ///
    /// ```no_run
    /// # use url::Url;
    /// # use futures::executor::block_on;
    /// # block_on(async {
    /// # let homeserver = Url::parse("http://localhost:8080")?;
    /// # let username = "";
    /// # let password = "";
    /// use matrix_sdk::{
    ///     Client, config::SyncSettings,
    ///     ruma::events::room::message::OriginalSyncRoomMessageEvent,
    /// };
    ///
    /// let client = Client::new(homeserver).await?;
    /// client.login(&username, &password, None, None).await?;
    ///
    /// // Sync once so we receive the client state and old messages.
    /// client.sync_once(SyncSettings::default()).await?;
    ///
    /// // Register our handler so we start responding once we receive a new
    /// // event.
    /// client.register_event_handler(|ev: OriginalSyncRoomMessageEvent| async move {
    ///     println!("Received event {}: {:?}", ev.sender, ev.content);
    /// }).await;
    ///
    /// // Now keep on syncing forever. `sync()` will use the stored sync token
    /// // from our `sync_once()` call automatically.
    /// client.sync(SyncSettings::default()).await;
    /// # anyhow::Ok(()) });
    /// ```
    ///
    /// [`sync`]: #method.sync
    /// [`SyncSettings`]: crate::config::SyncSettings
    /// [`token`]: crate::config::SyncSettings#method.token
    /// [`timeout`]: crate::config::SyncSettings#method.timeout
    /// [`full_state`]: crate::config::SyncSettings#method.full_state
    /// [`filter`]: crate::config::SyncSettings#method.filter
    /// [`Filter`]: ruma::api::client::sync::sync_events::v3::Filter
    /// [`next_batch`]: SyncResponse#structfield.next_batch
    /// [`get_or_upload_filter()`]: #method.get_or_upload_filter
    /// [long polling]: #long-polling
    /// [filtered]: #filtering-events
    #[instrument(skip(self))]
    pub async fn sync_once(
        &self,
        sync_settings: crate::config::SyncSettings<'_>,
    ) -> Result<SyncResponse> {
        // The sync might not return for quite a while due to the timeout.
        // We'll see if there's anything crypto related to send out before we
        // sync, i.e. if we closed our client after a sync but before the
        // crypto requests were sent out.
        //
        // This will mostly be a no-op.
        #[cfg(feature = "e2e-encryption")]
        if let Err(e) = self.send_outgoing_requests().await {
            error!(error = ?e, "Error while sending outgoing E2EE requests");
        }

        let request = assign!(sync_events::v3::Request::new(), {
            filter: sync_settings.filter.as_ref(),
            since: sync_settings.token.as_deref(),
            full_state: sync_settings.full_state,
            set_presence: &PresenceState::Online,
            timeout: sync_settings.timeout,
        });

        let request_config = self.inner.http_client.request_config.timeout(
            sync_settings.timeout.unwrap_or_else(|| Duration::from_secs(0))
                + self.inner.http_client.request_config.timeout,
        );

        let response = self.send(request, Some(request_config)).await?;
        let response = self.process_sync(response).await?;

        #[cfg(feature = "e2e-encryption")]
        if let Err(e) = self.send_outgoing_requests().await {
            error!(error = ?e, "Error while sending outgoing E2EE requests");
        }

        self.inner.sync_beat.notify(usize::MAX);

        Ok(response)
    }

    /// Repeatedly synchronize the client state with the server.
    ///
    /// This method will never return, if cancellation is needed the method
    /// should be wrapped in a cancelable task or the
    /// [`Client::sync_with_callback`] method can be used.
    ///
    /// This method will internally call [`Client::sync_once`] in a loop.
    ///
    /// This method can be used with the [`Client::register_event_handler`]
    /// method to react to individual events. If you instead wish to handle
    /// events in a bulk manner the [`Client::sync_with_callback`] and
    /// [`Client::sync_stream`] methods can be used instead. Those two methods
    /// repeatedly return the whole sync response.
    ///
    /// # Arguments
    ///
    /// * `sync_settings` - Settings for the sync call. *Note* that those
    ///   settings will be only used for the first sync call. See the argument
    ///   docs for [`Client::sync_once`] for more info.
    ///
    /// # Examples
    ///
    /// ```no_run
    /// # use url::Url;
    /// # use futures::executor::block_on;
    /// # block_on(async {
    /// # let homeserver = Url::parse("http://localhost:8080")?;
    /// # let username = "";
    /// # let password = "";
    /// use matrix_sdk::{
    ///     Client, config::SyncSettings,
    ///     ruma::events::room::message::OriginalSyncRoomMessageEvent,
    /// };
    ///
    /// let client = Client::new(homeserver).await?;
    /// client.login(&username, &password, None, None).await?;
    ///
    /// // Register our handler so we start responding once we receive a new
    /// // event.
    /// client.register_event_handler(|ev: OriginalSyncRoomMessageEvent| async move {
    ///     println!("Received event {}: {:?}", ev.sender, ev.content);
    /// }).await;
    ///
    /// // Now keep on syncing forever. `sync()` will use the latest sync token
    /// // automatically.
    /// client.sync(SyncSettings::default()).await;
    /// # anyhow::Ok(()) });
    /// ```
    ///
    /// [argument docs]: #method.sync_once
    /// [`sync_with_callback`]: #method.sync_with_callback
    pub async fn sync(&self, sync_settings: crate::config::SyncSettings<'_>) {
        self.sync_with_callback(sync_settings, |_| async { LoopCtrl::Continue }).await
    }

    /// Repeatedly call sync to synchronize the client state with the server.
    ///
    /// # Arguments
    ///
    /// * `sync_settings` - Settings for the sync call. *Note* that those
    ///   settings will be only used for the first sync call. See the argument
    ///   docs for [`Client::sync_once`] for more info.
    ///
    /// * `callback` - A callback that will be called every time a successful
    ///   response has been fetched from the server. The callback must return a
    ///   boolean which signalizes if the method should stop syncing. If the
    ///   callback returns `LoopCtrl::Continue` the sync will continue, if the
    ///   callback returns `LoopCtrl::Break` the sync will be stopped.
    ///
    /// # Examples
    ///
    /// The following example demonstrates how to sync forever while sending all
    /// the interesting events through a mpsc channel to another thread e.g. a
    /// UI thread.
    ///
    /// ```no_run
    /// # use std::time::Duration;
    /// # use matrix_sdk::{Client, config::SyncSettings, LoopCtrl};
    /// # use url::Url;
    /// # use futures::executor::block_on;
    /// # block_on(async {
    /// # let homeserver = Url::parse("http://localhost:8080").unwrap();
    /// # let mut client = Client::new(homeserver).await.unwrap();
    ///
    /// use tokio::sync::mpsc::channel;
    ///
    /// let (tx, rx) = channel(100);
    ///
    /// let sync_channel = &tx;
    /// let sync_settings = SyncSettings::new()
    ///     .timeout(Duration::from_secs(30));
    ///
    /// client
    ///     .sync_with_callback(sync_settings, |response| async move {
    ///         let channel = sync_channel;
    ///
    ///         for (room_id, room) in response.rooms.join {
    ///             for event in room.timeline.events {
    ///                 channel.send(event).await.unwrap();
    ///             }
    ///         }
    ///
    ///         LoopCtrl::Continue
    ///     })
    ///     .await;
    /// })
    /// ```
    #[instrument(skip(self, callback))]
    pub async fn sync_with_callback<C>(
        &self,
        mut sync_settings: crate::config::SyncSettings<'_>,
        callback: impl Fn(SyncResponse) -> C,
    ) where
        C: Future<Output = LoopCtrl>,
    {
        let mut last_sync_time: Option<Instant> = None;

        if sync_settings.token.is_none() {
            sync_settings.token = self.sync_token().await;
        }

        loop {
            // TODO we should abort the sync loop if the error is a storage error or
            // the access token got invalid.
            if let Ok(r) = self.sync_loop_helper(&mut sync_settings).await {
                if callback(r).await == LoopCtrl::Break {
                    return;
                }
            } else {
                continue;
            }

            Client::delay_sync(&mut last_sync_time).await
        }
    }

    //// Repeatedly synchronize the client state with the server.
    ///
    /// This method will internally call [`Client::sync_once`] in a loop and is
    /// equivalent to the [`Client::sync`] method but the responses are provided
    /// as an async stream.
    ///
    /// # Arguments
    ///
    /// * `sync_settings` - Settings for the sync call. *Note* that those
    ///   settings will be only used for the first sync call. See the argument
    ///   docs for [`Client::sync_once`] for more info.
    ///
    /// # Examples
    ///
    /// ```no_run
    /// # use url::Url;
    /// # use futures::executor::block_on;
    /// # block_on(async {
    /// # let homeserver = Url::parse("http://localhost:8080")?;
    /// # let username = "";
    /// # let password = "";
    /// use futures::StreamExt;
    /// use matrix_sdk::{Client, config::SyncSettings};
    ///
    /// let client = Client::new(homeserver).await?;
    /// client.login(&username, &password, None, None).await?;
    ///
    /// let mut sync_stream = Box::pin(client.sync_stream(SyncSettings::default()).await);
    ///
    /// while let Some(Ok(response)) = sync_stream.next().await {
    ///     for room in response.rooms.join.values() {
    ///         for e in &room.timeline.events {
    ///             if let Ok(event) = e.event.deserialize() {
    ///                 println!("Received event {:?}", event);
    ///             }
    ///         }
    ///     }
    /// }
    ///
    /// # anyhow::Ok(()) });
    /// ```
    #[instrument(skip(self))]
    pub async fn sync_stream<'a>(
        &'a self,
        mut sync_settings: crate::config::SyncSettings<'a>,
    ) -> impl Stream<Item = Result<SyncResponse>> + 'a {
        let mut last_sync_time: Option<Instant> = None;

        if sync_settings.token.is_none() {
            sync_settings.token = self.sync_token().await;
        }

        async_stream::stream! {
            loop {
                yield self.sync_loop_helper(&mut sync_settings).await;

                Client::delay_sync(&mut last_sync_time).await
            }
        }
    }

    /// Get the current, if any, sync token of the client.
    /// This will be None if the client didn't sync at least once.
    pub async fn sync_token(&self) -> Option<String> {
        self.inner.base_client.sync_token().await
    }

    /// Get a media file's content.
    ///
    /// If the content is encrypted and encryption is enabled, the content will
    /// be decrypted.
    ///
    /// # Arguments
    ///
    /// * `request` - The `MediaRequest` of the content.
    ///
    /// * `use_cache` - If we should use the media cache for this request.
    pub async fn get_media_content(
        &self,
        request: &MediaRequest,
        use_cache: bool,
    ) -> Result<Vec<u8>> {
        let content = if use_cache {
            self.inner.base_client.store().get_media_content(request).await?
        } else {
            None
        };

        if let Some(content) = content {
            Ok(content)
        } else {
            let content: Vec<u8> = match &request.source {
                MediaSource::Encrypted(file) => {
                    let content: Vec<u8> =
                        self.send(get_content::v3::Request::from_url(&file.url)?, None).await?.file;

                    #[cfg(feature = "e2e-encryption")]
                    let content = {
                        let mut cursor = std::io::Cursor::new(content);
                        let mut reader = matrix_sdk_base::crypto::AttachmentDecryptor::new(
                            &mut cursor,
                            file.as_ref().clone().into(),
                        )?;

                        let mut decrypted = Vec::new();
                        reader.read_to_end(&mut decrypted)?;

                        decrypted
                    };

                    content
                }
                MediaSource::Plain(uri) => {
                    if let MediaFormat::Thumbnail(size) = &request.format {
                        self.send(
                            get_content_thumbnail::v3::Request::from_url(
                                uri,
                                size.width,
                                size.height,
                            )?,
                            None,
                        )
                        .await?
                        .file
                    } else {
                        self.send(get_content::v3::Request::from_url(uri)?, None).await?.file
                    }
                }
            };

            if use_cache {
                self.inner.base_client.store().add_media_content(request, content.clone()).await?;
            }

            Ok(content)
        }
    }

    /// Remove a media file's content from the store.
    ///
    /// # Arguments
    ///
    /// * `request` - The `MediaRequest` of the content.
    pub async fn remove_media_content(&self, request: &MediaRequest) -> Result<()> {
        Ok(self.inner.base_client.store().remove_media_content(request).await?)
    }

    /// Delete all the media content corresponding to the given
    /// uri from the store.
    ///
    /// # Arguments
    ///
    /// * `uri` - The `MxcUri` of the files.
    pub async fn remove_media_content_for_uri(&self, uri: &MxcUri) -> Result<()> {
        Ok(self.inner.base_client.store().remove_media_content_for_uri(uri).await?)
    }

    /// Get the file of the given media event content.
    ///
    /// If the content is encrypted and encryption is enabled, the content will
    /// be decrypted.
    ///
    /// Returns `Ok(None)` if the event content has no file.
    ///
    /// This is a convenience method that calls the
    /// [`get_media_content`](#method.get_media_content) method.
    ///
    /// # Arguments
    ///
    /// * `event_content` - The media event content.
    ///
    /// * `use_cache` - If we should use the media cache for this file.
    pub async fn get_file(
        &self,
        event_content: impl MediaEventContent,
        use_cache: bool,
    ) -> Result<Option<Vec<u8>>> {
        if let Some(source) = event_content.source() {
            Ok(Some(
                self.get_media_content(
                    &MediaRequest { source, format: MediaFormat::File },
                    use_cache,
                )
                .await?,
            ))
        } else {
            Ok(None)
        }
    }

    /// Remove the file of the given media event content from the cache.
    ///
    /// This is a convenience method that calls the
    /// [`remove_media_content`](#method.remove_media_content) method.
    ///
    /// # Arguments
    ///
    /// * `event_content` - The media event content.
    pub async fn remove_file(&self, event_content: impl MediaEventContent) -> Result<()> {
        if let Some(source) = event_content.source() {
            self.remove_media_content(&MediaRequest { source, format: MediaFormat::File }).await?
        }

        Ok(())
    }

    /// Get a thumbnail of the given media event content.
    ///
    /// If the content is encrypted and encryption is enabled, the content will
    /// be decrypted.
    ///
    /// Returns `Ok(None)` if the event content has no thumbnail.
    ///
    /// This is a convenience method that calls the
    /// [`get_media_content`](#method.get_media_content) method.
    ///
    /// # Arguments
    ///
    /// * `event_content` - The media event content.
    ///
    /// * `size` - The _desired_ size of the thumbnail. The actual thumbnail may
    ///   not match the size specified.
    ///
    /// * `use_cache` - If we should use the media cache for this thumbnail.
    pub async fn get_thumbnail(
        &self,
        event_content: impl MediaEventContent,
        size: MediaThumbnailSize,
        use_cache: bool,
    ) -> Result<Option<Vec<u8>>> {
        if let Some(source) = event_content.thumbnail_source() {
            Ok(Some(
                self.get_media_content(
                    &MediaRequest { source, format: MediaFormat::Thumbnail(size) },
                    use_cache,
                )
                .await?,
            ))
        } else {
            Ok(None)
        }
    }

    /// Remove the thumbnail of the given media event content from the cache.
    ///
    /// This is a convenience method that calls the
    /// [`remove_media_content`](#method.remove_media_content) method.
    ///
    /// # Arguments
    ///
    /// * `event_content` - The media event content.
    ///
    /// * `size` - The _desired_ size of the thumbnail. Must match the size
    ///   requested with [`get_thumbnail`](#method.get_thumbnail).
    pub async fn remove_thumbnail(
        &self,
        event_content: impl MediaEventContent,
        size: MediaThumbnailSize,
    ) -> Result<()> {
        if let Some(source) = event_content.source() {
            self.remove_media_content(&MediaRequest {
                source,
                format: MediaFormat::Thumbnail(size),
            })
            .await?
        }

        Ok(())
    }

    /// Gets information about the owner of a given access token.
    pub async fn whoami(&self) -> HttpResult<whoami::v3::Response> {
        let request = whoami::v3::Request::new();
        self.send(request, None).await
    }

    /// Upload the file to be read from `reader` and construct an attachment
    /// message with `body`, `content_type`, `info` and `thumbnail`.
    pub(crate) async fn prepare_attachment_message<R: Read, T: Read>(
        &self,
        body: &str,
        content_type: &Mime,
        reader: &mut R,
        info: Option<AttachmentInfo>,
        thumbnail: Option<Thumbnail<'_, T>>,
    ) -> Result<ruma::events::room::message::MessageType> {
        let (thumbnail_source, thumbnail_info) = if let Some(thumbnail) = thumbnail {
            let response = self.upload(thumbnail.content_type, thumbnail.reader).await?;
            let url = response.content_uri;

            use ruma::events::room::ThumbnailInfo;
            let thumbnail_info = assign!(
                thumbnail.info.as_ref().map(|info| ThumbnailInfo::from(info.clone())).unwrap_or_default(),
                { mimetype: Some(thumbnail.content_type.as_ref().to_owned()) }
            );

            (Some(MediaSource::Plain(url)), Some(Box::new(thumbnail_info)))
        } else {
            (None, None)
        };

        let response = self.upload(content_type, reader).await?;

        let url = response.content_uri;

        use ruma::events::room::{self, message};
        Ok(match content_type.type_() {
            mime::IMAGE => {
                let info = assign!(
                    info.map(room::ImageInfo::from).unwrap_or_default(),
                    {
                        mimetype: Some(content_type.as_ref().to_owned()),
                        thumbnail_source,
                        thumbnail_info,
                    }
                );
                message::MessageType::Image(message::ImageMessageEventContent::plain(
                    body.to_owned(),
                    url,
                    Some(Box::new(info)),
                ))
            }
            mime::AUDIO => {
                let info = assign!(
                    info.map(message::AudioInfo::from).unwrap_or_default(),
                    {
                        mimetype: Some(content_type.as_ref().to_owned()),
                    }
                );
                message::MessageType::Audio(message::AudioMessageEventContent::plain(
                    body.to_owned(),
                    url,
                    Some(Box::new(info)),
                ))
            }
            mime::VIDEO => {
                let info = assign!(
                    info.map(message::VideoInfo::from).unwrap_or_default(),
                    {
                        mimetype: Some(content_type.as_ref().to_owned()),
                        thumbnail_source,
                        thumbnail_info
                    }
                );
                message::MessageType::Video(message::VideoMessageEventContent::plain(
                    body.to_owned(),
                    url,
                    Some(Box::new(info)),
                ))
            }
            _ => {
                let info = assign!(
                    info.map(message::FileInfo::from).unwrap_or_default(),
                    {
                        mimetype: Some(content_type.as_ref().to_owned()),
                        thumbnail_source,
                        thumbnail_info
                    }
                );
                message::MessageType::File(message::FileMessageEventContent::plain(
                    body.to_owned(),
                    url,
                    Some(Box::new(info)),
                ))
            }
        })
    }
}

// mockito (the http mocking library) is not supported for wasm32
#[cfg(all(test, not(target_arch = "wasm32")))]
pub(crate) mod tests {
    use matrix_sdk_test::async_test;
    #[cfg(target_arch = "wasm32")]
    wasm_bindgen_test::wasm_bindgen_test_configure!(run_in_browser);

    use std::{collections::BTreeMap, convert::TryInto, io::Cursor, str::FromStr, time::Duration};

    use matrix_sdk_base::{
        media::{MediaFormat, MediaRequest, MediaThumbnailSize},
        DisplayName,
    };
    #[cfg(feature = "experimental-timeline")]
    use matrix_sdk_common::deserialized_responses::SyncRoomEvent;
    use matrix_sdk_test::{test_json, EventBuilder, EventsJson};
    use mockito::{mock, Matcher};
    use ruma::{
        api::{
            client::{
                self as client_api,
                account::register::{v3::Request as RegistrationRequest, RegistrationKind},
                directory::{
                    get_public_rooms,
                    get_public_rooms_filtered::{self, v3::Request as PublicRoomsFilterRequest},
                },
                media::get_content_thumbnail::v3::Method,
                membership::Invite3pidInit,
                session::get_login_types::v3::LoginType,
                uiaa::{self, UiaaResponse},
            },
            error::{FromHttpResponseError, ServerError},
            MatrixVersion,
        },
        assign, device_id,
        directory::Filter,
        event_id,
        events::{
            room::{
                message::{ImageMessageEventContent, RoomMessageEventContent},
                ImageInfo, MediaSource,
            },
            AnySyncStateEvent, StateEventType,
        },
        mxc_uri, room_id, thirdparty, uint, user_id, TransactionId, UserId,
    };
    use serde_json::json;
    use url::Url;

    use super::{Client, ClientBuilder, Session};
    use crate::{
        attachment::{
            AttachmentConfig, AttachmentInfo, BaseImageInfo, BaseThumbnailInfo, BaseVideoInfo,
            Thumbnail,
        },
        config::{RequestConfig, SyncSettings},
        error::RumaApiError,
        HttpError, RoomMember,
    };

    fn test_client_builder() -> ClientBuilder {
        let homeserver = Url::parse(&mockito::server_url()).unwrap();
        Client::builder().homeserver_url(homeserver).server_versions([MatrixVersion::V1_0])
    }

    async fn no_retry_test_client() -> Client {
        test_client_builder()
            .request_config(RequestConfig::new().disable_retry())
            .build()
            .await
            .unwrap()
    }

    pub(crate) async fn logged_in_client() -> Client {
        let session = Session {
            access_token: "1234".to_owned(),
            user_id: user_id!("@example:localhost").to_owned(),
            device_id: device_id!("DEVICEID").to_owned(),
        };
        let client = no_retry_test_client().await;
        client.restore_login(session).await.unwrap();

        client
    }

    #[async_test]
    async fn set_homeserver() {
        let client = no_retry_test_client().await;
        let homeserver = Url::from_str("http://example.com/").unwrap();
        client.set_homeserver(homeserver.clone()).await;

        assert_eq!(client.homeserver().await, homeserver);
    }

    #[async_test]
    async fn successful_discovery() {
        let server_url = mockito::server_url();
        let domain = server_url.strip_prefix("http://").unwrap();
        let alice = UserId::parse("@alice:".to_owned() + domain).unwrap();

        let _m_well_known = mock("GET", "/.well-known/matrix/client")
            .with_status(200)
            .with_body(
                test_json::WELL_KNOWN.to_string().replace("HOMESERVER_URL", server_url.as_ref()),
            )
            .create();

        let _m_versions = mock("GET", "/_matrix/client/versions")
            .with_status(200)
            .with_body(test_json::VERSIONS.to_string())
            .create();
        let client = Client::builder().user_id(&alice).build().await.unwrap();

        assert_eq!(client.homeserver().await, Url::parse(server_url.as_ref()).unwrap());
    }

    #[async_test]
    async fn discovery_broken_server() {
        let server_url = mockito::server_url();
        let domain = server_url.strip_prefix("http://").unwrap();
        let alice = UserId::parse("@alice:".to_owned() + domain).unwrap();

        let _m = mock("GET", "/.well-known/matrix/client").with_status(404).create();

        assert!(
            Client::builder().user_id(&alice).build().await.is_err(),
            "Creating a client from a user ID should fail when the .well-known request fails."
        );
    }

    #[async_test]
    async fn login() {
        let homeserver = Url::from_str(&mockito::server_url()).unwrap();
        let client = no_retry_test_client().await;

        let _m_types = mock("GET", "/_matrix/client/r0/login")
            .with_status(200)
            .with_body(test_json::LOGIN_TYPES.to_string())
            .create();

        let can_password = client
            .get_login_types()
            .await
            .unwrap()
            .flows
            .iter()
            .any(|flow| matches!(flow, LoginType::Password(_)));
        assert!(can_password);

        let _m_login = mock("POST", "/_matrix/client/r0/login")
            .with_status(200)
            .with_body(test_json::LOGIN.to_string())
            .create();

        client.login("example", "wordpass", None, None).await.unwrap();

        let logged_in = client.logged_in();
        assert!(logged_in, "Client should be logged in");

        assert_eq!(client.homeserver().await, homeserver);
    }

    #[async_test]
    async fn login_with_discovery() {
        let client = no_retry_test_client().await;

        let _m_login = mock("POST", "/_matrix/client/r0/login")
            .with_status(200)
            .with_body(test_json::LOGIN_WITH_DISCOVERY.to_string())
            .create();

        client.login("example", "wordpass", None, None).await.unwrap();

        let logged_in = client.logged_in();
        assert!(logged_in, "Client should be logged in");

        assert_eq!(client.homeserver().await.as_str(), "https://example.org/");
    }

    #[async_test]
    async fn login_no_discovery() {
        let client = no_retry_test_client().await;

        let _m_login = mock("POST", "/_matrix/client/r0/login")
            .with_status(200)
            .with_body(test_json::LOGIN.to_string())
            .create();

        client.login("example", "wordpass", None, None).await.unwrap();

        let logged_in = client.logged_in();
        assert!(logged_in, "Client should be logged in");

        assert_eq!(client.homeserver().await, Url::parse(&mockito::server_url()).unwrap());
    }

    #[async_test]
    #[cfg(feature = "sso-login")]
    async fn login_with_sso() {
        let _m_login = mock("POST", "/_matrix/client/r0/login")
            .with_status(200)
            .with_body(test_json::LOGIN.to_string())
            .create();

        let _homeserver = Url::from_str(&mockito::server_url()).unwrap();
        let client = no_retry_test_client().await;
        let idp = crate::client::get_login_types::v3::IdentityProvider::new(
            "some-id".to_owned(),
            "idp-name".to_owned(),
        );
        client
            .login_with_sso(
                |sso_url| async move {
                    let sso_url = Url::parse(sso_url.as_str()).unwrap();

                    let (_, redirect) =
                        sso_url.query_pairs().find(|(key, _)| key == "redirectUrl").unwrap();

                    let mut redirect_url = Url::parse(redirect.into_owned().as_str()).unwrap();
                    redirect_url.set_query(Some("loginToken=tinytoken"));

                    reqwest::get(redirect_url.to_string()).await.unwrap();

                    Ok(())
                },
                None,
                None,
                None,
                None,
                Some(&idp.id),
            )
            .await
            .unwrap();

        let logged_in = client.logged_in();
        assert!(logged_in, "Client should be logged in");
    }

    #[async_test]
    async fn login_with_sso_token() {
        let client = no_retry_test_client().await;

        let _m = mock("GET", "/_matrix/client/r0/login")
            .with_status(200)
            .with_body(test_json::LOGIN_TYPES.to_string())
            .create();

        let can_sso = client
            .get_login_types()
            .await
            .unwrap()
            .flows
            .iter()
            .any(|flow| matches!(flow, LoginType::Sso(_)));
        assert!(can_sso);

        let sso_url = client.get_sso_login_url("http://127.0.0.1:3030", None).await;
        assert!(sso_url.is_ok());

        let _m = mock("POST", "/_matrix/client/r0/login")
            .with_status(200)
            .with_body(test_json::LOGIN.to_string())
            .create();

        client.login_with_token("averysmalltoken", None, None).await.unwrap();

        let logged_in = client.logged_in();
        assert!(logged_in, "Client should be logged in");
    }

    #[async_test]
    async fn devices() {
        let client = logged_in_client().await;

        let _m = mock("GET", "/_matrix/client/r0/devices")
            .with_status(200)
            .with_body(test_json::DEVICES.to_string())
            .create();

        assert!(client.devices().await.is_ok());
    }

    #[async_test]
    async fn resolve_room_alias() {
        let client = no_retry_test_client().await;

        let _m = mock("GET", "/_matrix/client/r0/directory/room/%23alias%3Aexample%2Eorg")
            .with_status(200)
            .with_body(test_json::GET_ALIAS.to_string())
            .create();

        let alias = ruma::room_alias_id!("#alias:example.org");
        assert!(client.resolve_room_alias(alias).await.is_ok());
    }

    #[async_test]
    async fn test_join_leave_room() {
        let room_id = room_id!("!SVkFJHzfwvuaIEawgC:localhost");

        let _m = mock("GET", Matcher::Regex(r"^/_matrix/client/r0/sync\?.*$".to_owned()))
            .with_status(200)
            .with_body(test_json::SYNC.to_string())
            .create();

        let client = logged_in_client().await;
        let session = client.session().unwrap().clone();

        let room = client.get_joined_room(room_id);
        assert!(room.is_none());

        client.sync_once(SyncSettings::default()).await.unwrap();

        let room = client.get_left_room(room_id);
        assert!(room.is_none());

        let room = client.get_joined_room(room_id);
        assert!(room.is_some());

        // test store reloads with correct room state from the state store
        let joined_client = no_retry_test_client().await;
        joined_client.restore_login(session).await.unwrap();

        // joined room reloaded from state store
        joined_client.sync_once(SyncSettings::default()).await.unwrap();
        let room = joined_client.get_joined_room(room_id);
        assert!(room.is_some());

        let _m = mock("GET", Matcher::Regex(r"^/_matrix/client/r0/sync\?.*$".to_owned()))
            .with_status(200)
            .with_body(test_json::LEAVE_SYNC_EVENT.to_string())
            .create();

        joined_client.sync_once(SyncSettings::default()).await.unwrap();

        let room = joined_client.get_joined_room(room_id);
        assert!(room.is_none());

        let room = joined_client.get_left_room(room_id);
        assert!(room.is_some());
    }

    #[async_test]
    async fn account_data() {
        let client = logged_in_client().await;

        let _m = mock("GET", Matcher::Regex(r"^/_matrix/client/r0/sync\?.*$".to_owned()))
            .with_status(200)
            .with_body(test_json::SYNC.to_string())
            .match_header("authorization", "Bearer 1234")
            .create();

        let sync_settings = SyncSettings::new().timeout(Duration::from_millis(3000));
        let _response = client.sync_once(sync_settings).await.unwrap();

        // let bc = &client.base_client;
        // let ignored_users = bc.ignored_users.read().await;
        // assert_eq!(1, ignored_users.len())
    }

    #[async_test]
    async fn room_creation() {
        let client = logged_in_client().await;

        let response = EventBuilder::default()
            .add_state_event(EventsJson::Member)
            .add_state_event(EventsJson::PowerLevels)
            .build_sync_response();

        client.inner.base_client.receive_sync_response(response).await.unwrap();
        let room_id = room_id!("!SVkFJHzfwvuaIEawgC:localhost");

        assert_eq!(client.homeserver().await, Url::parse(&mockito::server_url()).unwrap());

        let room = client.get_joined_room(room_id);
        assert!(room.is_some());
    }

    #[async_test]
    async fn login_error() {
        let client = no_retry_test_client().await;

        let _m = mock("POST", "/_matrix/client/r0/login")
            .with_status(403)
            .with_body(test_json::LOGIN_RESPONSE_ERR.to_string())
            .create();

        if let Err(err) = client.login("example", "wordpass", None, None).await {
            if let crate::Error::Http(HttpError::Api(FromHttpResponseError::Server(
                ServerError::Known(RumaApiError::ClientApi(client_api::Error {
                    kind,
                    message,
                    status_code,
                })),
            ))) = err
            {
                if let client_api::error::ErrorKind::Forbidden = kind {
                } else {
                    panic!("found the wrong `ErrorKind` {:?}, expected `Forbidden", kind);
                }
                assert_eq!(message, "Invalid password".to_owned());
                assert_eq!(status_code, http::StatusCode::from_u16(403).unwrap());
            } else {
                panic!("found the wrong `Error` type {:?}, expected `Error::RumaResponse", err);
            }
        } else {
            panic!("this request should return an `Err` variant")
        }
    }

    #[async_test]
    async fn register_error() {
        let client = no_retry_test_client().await;

        let _m = mock("POST", Matcher::Regex(r"^/_matrix/client/r0/register\?.*$".to_owned()))
            .with_status(403)
            .with_body(test_json::REGISTRATION_RESPONSE_ERR.to_string())
            .create();

        let user = assign!(RegistrationRequest::new(), {
            username: Some("user"),
            password: Some("password"),
            auth: Some(uiaa::AuthData::FallbackAcknowledgement(
                uiaa::FallbackAcknowledgement::new("foobar"),
            )),
            kind: RegistrationKind::User,
        });

        if let Err(err) = client.register(user).await {
            if let HttpError::UiaaError(FromHttpResponseError::Server(ServerError::Known(
                UiaaResponse::MatrixError(client_api::Error { kind, message, status_code }),
            ))) = err
            {
                if let client_api::error::ErrorKind::Forbidden = kind {
                } else {
                    panic!("found the wrong `ErrorKind` {:?}, expected `Forbidden", kind);
                }
                assert_eq!(message, "Invalid password".to_owned());
                assert_eq!(status_code, http::StatusCode::from_u16(403).unwrap());
            } else {
                panic!("found the wrong `Error` type {:#?}, expected `UiaaResponse`", err);
            }
        } else {
            panic!("this request should return an `Err` variant")
        }
    }

    #[async_test]
    async fn join_room_by_id() {
        let client = logged_in_client().await;

        let _m = mock("POST", Matcher::Regex(r"^/_matrix/client/r0/rooms/.*/join".to_owned()))
            .with_status(200)
            .with_body(test_json::ROOM_ID.to_string())
            .match_header("authorization", "Bearer 1234")
            .create();

        let room_id = room_id!("!testroom:example.org");

        assert_eq!(
            // this is the `join_by_room_id::Response` but since no PartialEq we check the RoomId
            // field
            client.join_room_by_id(room_id).await.unwrap().room_id,
            room_id
        );
    }

    #[async_test]
    async fn join_room_by_id_or_alias() {
        let client = logged_in_client().await;

        let _m = mock("POST", Matcher::Regex(r"^/_matrix/client/r0/join/".to_owned()))
            .with_status(200)
            .with_body(test_json::ROOM_ID.to_string())
            .match_header("authorization", "Bearer 1234")
            .create();

        let room_id = room_id!("!testroom:example.org").into();

        assert_eq!(
            // this is the `join_by_room_id::Response` but since no PartialEq we check the RoomId
            // field
            client
                .join_room_by_id_or_alias(room_id, &["server.com".try_into().unwrap()])
                .await
                .unwrap()
                .room_id,
            room_id!("!testroom:example.org")
        );
    }

    #[async_test]
    async fn invite_user_by_id() {
        let client = logged_in_client().await;

        let _m = mock("POST", Matcher::Regex(r"^/_matrix/client/r0/rooms/.*/invite".to_owned()))
            .with_status(200)
            .with_body(test_json::LOGOUT.to_string())
            .match_header("authorization", "Bearer 1234")
            .create();

        let _m = mock("GET", Matcher::Regex(r"^/_matrix/client/r0/sync\?.*$".to_owned()))
            .with_status(200)
            .match_header("authorization", "Bearer 1234")
            .with_body(test_json::SYNC.to_string())
            .create();

        let sync_settings = SyncSettings::new().timeout(Duration::from_millis(3000));

        let _response = client.sync_once(sync_settings).await.unwrap();

        let user = user_id!("@example:localhost");
        let room = client.get_joined_room(room_id!("!SVkFJHzfwvuaIEawgC:localhost")).unwrap();

        room.invite_user_by_id(user).await.unwrap();
    }

    #[async_test]
    async fn invite_user_by_3pid() {
        let client = logged_in_client().await;

        let _m = mock("POST", Matcher::Regex(r"^/_matrix/client/r0/rooms/.*/invite".to_owned()))
            .with_status(200)
            // empty JSON object
            .with_body(test_json::LOGOUT.to_string())
            .match_header("authorization", "Bearer 1234")
            .create();

        let _m = mock("GET", Matcher::Regex(r"^/_matrix/client/r0/sync\?.*$".to_owned()))
            .with_status(200)
            .match_header("authorization", "Bearer 1234")
            .with_body(test_json::SYNC.to_string())
            .create();

        let sync_settings = SyncSettings::new().timeout(Duration::from_millis(3000));

        let _response = client.sync_once(sync_settings).await.unwrap();

        let room = client.get_joined_room(room_id!("!SVkFJHzfwvuaIEawgC:localhost")).unwrap();

        room.invite_user_by_3pid(
            Invite3pidInit {
                id_server: "example.org",
                id_access_token: "IdToken",
                medium: thirdparty::Medium::Email,
                address: "address",
            }
            .into(),
        )
        .await
        .unwrap();
    }

    #[async_test]
    async fn room_search_all() {
        let client = no_retry_test_client().await;

        let _m = mock("GET", Matcher::Regex(r"^/_matrix/client/r0/publicRooms".to_owned()))
            .with_status(200)
            .with_body(test_json::PUBLIC_ROOMS.to_string())
            .create();

        let get_public_rooms::v3::Response { chunk, .. } =
            client.public_rooms(Some(10), None, None).await.unwrap();
        assert_eq!(chunk.len(), 1);
    }

    #[async_test]
    async fn room_search_filtered() {
        let client = logged_in_client().await;

        let _m = mock("POST", Matcher::Regex(r"^/_matrix/client/r0/publicRooms".to_owned()))
            .with_status(200)
            .with_body(test_json::PUBLIC_ROOMS.to_string())
            .match_header("authorization", "Bearer 1234")
            .create();

        let generic_search_term = Some("cheese");
        let filter = assign!(Filter::new(), { generic_search_term });
        let request = assign!(PublicRoomsFilterRequest::new(), { filter });

        let get_public_rooms_filtered::v3::Response { chunk, .. } =
            client.public_rooms_filtered(request).await.unwrap();
        assert_eq!(chunk.len(), 1);
    }

    #[async_test]
    async fn leave_room() {
        let client = logged_in_client().await;

        let _m = mock("POST", Matcher::Regex(r"^/_matrix/client/r0/rooms/.*/leave".to_owned()))
            .with_status(200)
            // this is an empty JSON object
            .with_body(test_json::LOGOUT.to_string())
            .match_header("authorization", "Bearer 1234")
            .create();

        let _m = mock("GET", Matcher::Regex(r"^/_matrix/client/r0/sync\?.*$".to_owned()))
            .with_status(200)
            .match_header("authorization", "Bearer 1234")
            .with_body(test_json::SYNC.to_string())
            .create();

        let sync_settings = SyncSettings::new().timeout(Duration::from_millis(3000));

        let _response = client.sync_once(sync_settings).await.unwrap();

        let room = client.get_joined_room(room_id!("!SVkFJHzfwvuaIEawgC:localhost")).unwrap();

        room.leave().await.unwrap();
    }

    #[async_test]
    async fn ban_user() {
        let client = logged_in_client().await;

        let _m = mock("POST", Matcher::Regex(r"^/_matrix/client/r0/rooms/.*/ban".to_owned()))
            .with_status(200)
            // this is an empty JSON object
            .with_body(test_json::LOGOUT.to_string())
            .match_header("authorization", "Bearer 1234")
            .create();

        let _m = mock("GET", Matcher::Regex(r"^/_matrix/client/r0/sync\?.*$".to_owned()))
            .with_status(200)
            .match_header("authorization", "Bearer 1234")
            .with_body(test_json::SYNC.to_string())
            .create();

        let sync_settings = SyncSettings::new().timeout(Duration::from_millis(3000));

        let _response = client.sync_once(sync_settings).await.unwrap();

        let user = user_id!("@example:localhost");
        let room = client.get_joined_room(room_id!("!SVkFJHzfwvuaIEawgC:localhost")).unwrap();

        room.ban_user(user, None).await.unwrap();
    }

    #[async_test]
    async fn kick_user() {
        let client = logged_in_client().await;

        let _m = mock("POST", Matcher::Regex(r"^/_matrix/client/r0/rooms/.*/kick".to_owned()))
            .with_status(200)
            // this is an empty JSON object
            .with_body(test_json::LOGOUT.to_string())
            .match_header("authorization", "Bearer 1234")
            .create();

        let _m = mock("GET", Matcher::Regex(r"^/_matrix/client/r0/sync\?.*$".to_owned()))
            .with_status(200)
            .match_header("authorization", "Bearer 1234")
            .with_body(test_json::SYNC.to_string())
            .create();

        let sync_settings = SyncSettings::new().timeout(Duration::from_millis(3000));

        let _response = client.sync_once(sync_settings).await.unwrap();

        let user = user_id!("@example:localhost");
        let room = client.get_joined_room(room_id!("!SVkFJHzfwvuaIEawgC:localhost")).unwrap();

        room.kick_user(user, None).await.unwrap();
    }

    #[async_test]
    async fn forget_room() {
        let client = logged_in_client().await;

        let _m = mock("POST", Matcher::Regex(r"^/_matrix/client/r0/rooms/.*/forget".to_owned()))
            .with_status(200)
            // this is an empty JSON object
            .with_body(test_json::LOGOUT.to_string())
            .match_header("authorization", "Bearer 1234")
            .create();

        let _m = mock("GET", Matcher::Regex(r"^/_matrix/client/r0/sync\?.*$".to_owned()))
            .with_status(200)
            .match_header("authorization", "Bearer 1234")
            .with_body(test_json::LEAVE_SYNC.to_string())
            .create();

        let sync_settings = SyncSettings::new().timeout(Duration::from_millis(3000));

        let _response = client.sync_once(sync_settings).await.unwrap();

        let room = client.get_left_room(room_id!("!SVkFJHzfwvuaIEawgC:localhost")).unwrap();

        room.forget().await.unwrap();
    }

    #[async_test]
    async fn read_receipt() {
        let client = logged_in_client().await;

        let _m = mock("POST", Matcher::Regex(r"^/_matrix/client/r0/rooms/.*/receipt".to_owned()))
            .with_status(200)
            // this is an empty JSON object
            .with_body(test_json::LOGOUT.to_string())
            .match_header("authorization", "Bearer 1234")
            .create();

        let _m = mock("GET", Matcher::Regex(r"^/_matrix/client/r0/sync\?.*$".to_owned()))
            .with_status(200)
            .match_header("authorization", "Bearer 1234")
            .with_body(test_json::SYNC.to_string())
            .create();

        let sync_settings = SyncSettings::new().timeout(Duration::from_millis(3000));

        let _response = client.sync_once(sync_settings).await.unwrap();

        let event_id = event_id!("$xxxxxx:example.org");
        let room = client.get_joined_room(room_id!("!SVkFJHzfwvuaIEawgC:localhost")).unwrap();

        room.read_receipt(event_id).await.unwrap();
    }

    #[async_test]
    async fn read_marker() {
        let client = logged_in_client().await;

        let _m =
            mock("POST", Matcher::Regex(r"^/_matrix/client/r0/rooms/.*/read_markers".to_owned()))
                .with_status(200)
                // this is an empty JSON object
                .with_body(test_json::LOGOUT.to_string())
                .match_header("authorization", "Bearer 1234")
                .create();

        let _m = mock("GET", Matcher::Regex(r"^/_matrix/client/r0/sync\?.*$".to_owned()))
            .with_status(200)
            .match_header("authorization", "Bearer 1234")
            .with_body(test_json::SYNC.to_string())
            .create();

        let sync_settings = SyncSettings::new().timeout(Duration::from_millis(3000));

        let _response = client.sync_once(sync_settings).await.unwrap();

        let event_id = event_id!("$xxxxxx:example.org");
        let room = client.get_joined_room(room_id!("!SVkFJHzfwvuaIEawgC:localhost")).unwrap();

        room.read_marker(event_id, None).await.unwrap();
    }

    #[async_test]
    async fn typing_notice() {
        let client = logged_in_client().await;

        let _m = mock("PUT", Matcher::Regex(r"^/_matrix/client/r0/rooms/.*/typing".to_owned()))
            .with_status(200)
            // this is an empty JSON object
            .with_body(test_json::LOGOUT.to_string())
            .match_header("authorization", "Bearer 1234")
            .create();

        let _m = mock("GET", Matcher::Regex(r"^/_matrix/client/r0/sync\?.*$".to_owned()))
            .with_status(200)
            .match_header("authorization", "Bearer 1234")
            .with_body(test_json::SYNC.to_string())
            .create();

        let sync_settings = SyncSettings::new().timeout(Duration::from_millis(3000));

        let _response = client.sync_once(sync_settings).await.unwrap();

        let room = client.get_joined_room(room_id!("!SVkFJHzfwvuaIEawgC:localhost")).unwrap();

        room.typing_notice(true).await.unwrap();
    }

    #[async_test]
    async fn room_state_event_send() {
        use ruma::events::room::member::{MembershipState, RoomMemberEventContent};

        let client = logged_in_client().await;

        let _m = mock("PUT", Matcher::Regex(r"^/_matrix/client/r0/rooms/.*/state/.*".to_owned()))
            .with_status(200)
            .match_header("authorization", "Bearer 1234")
            .with_body(test_json::EVENT_ID.to_string())
            .create();

        let _m = mock("GET", Matcher::Regex(r"^/_matrix/client/r0/sync\?.*$".to_owned()))
            .with_status(200)
            .match_header("authorization", "Bearer 1234")
            .with_body(test_json::SYNC.to_string())
            .create();

        let sync_settings = SyncSettings::new().timeout(Duration::from_millis(3000));

        let _response = client.sync_once(sync_settings).await.unwrap();

        let room_id = room_id!("!SVkFJHzfwvuaIEawgC:localhost");

        let room = client.get_joined_room(room_id).unwrap();

        let avatar_url = mxc_uri!("mxc://example.org/avA7ar");
        let member_event = assign!(RoomMemberEventContent::new(MembershipState::Join), {
            avatar_url: Some(avatar_url.to_owned())
        });
        let response = room.send_state_event(member_event, "").await.unwrap();
        assert_eq!(event_id!("$h29iv0s8:example.com"), response.event_id);
    }

    #[async_test]
    async fn room_message_send() {
        let client = logged_in_client().await;

        let _m = mock("PUT", Matcher::Regex(r"^/_matrix/client/r0/rooms/.*/send/".to_owned()))
            .with_status(200)
            .match_header("authorization", "Bearer 1234")
            .with_body(test_json::EVENT_ID.to_string())
            .create();

        let _m = mock("GET", Matcher::Regex(r"^/_matrix/client/r0/sync\?.*$".to_owned()))
            .with_status(200)
            .match_header("authorization", "Bearer 1234")
            .with_body(test_json::SYNC.to_string())
            .create();

        let sync_settings = SyncSettings::new().timeout(Duration::from_millis(3000));

        let _response = client.sync_once(sync_settings).await.unwrap();

        let room = client.get_joined_room(room_id!("!SVkFJHzfwvuaIEawgC:localhost")).unwrap();

        let content = RoomMessageEventContent::text_plain("Hello world");
        let txn_id = TransactionId::new();
        let response = room.send(content, Some(&txn_id)).await.unwrap();

        assert_eq!(event_id!("$h29iv0s8:example.com"), response.event_id)
    }

    #[async_test]
    async fn room_attachment_send() {
        let client = logged_in_client().await;

        let _m = mock("PUT", Matcher::Regex(r"^/_matrix/client/r0/rooms/.*/send/".to_owned()))
            .with_status(200)
            .match_header("authorization", "Bearer 1234")
            .match_body(Matcher::PartialJson(json!({
                "info": {
                    "mimetype": "image/jpeg"
                }
            })))
            .with_body(test_json::EVENT_ID.to_string())
            .create();

        let _m = mock("POST", Matcher::Regex(r"^/_matrix/media/r0/upload".to_owned()))
            .with_status(200)
            .match_header("content-type", "image/jpeg")
            .with_body(
                json!({
                  "content_uri": "mxc://example.com/AQwafuaFswefuhsfAFAgsw"
                })
                .to_string(),
            )
            .create();

        let _m = mock("GET", Matcher::Regex(r"^/_matrix/client/r0/sync\?.*$".to_owned()))
            .with_status(200)
            .match_header("authorization", "Bearer 1234")
            .with_body(test_json::SYNC.to_string())
            .create();

        let sync_settings = SyncSettings::new().timeout(Duration::from_millis(3000));

        let _response = client.sync_once(sync_settings).await.unwrap();

        let room = client.get_joined_room(room_id!("!SVkFJHzfwvuaIEawgC:localhost")).unwrap();

        let mut media = Cursor::new("Hello world");

        let response = room
            .send_attachment("image", &mime::IMAGE_JPEG, &mut media, AttachmentConfig::new())
            .await
            .unwrap();

        assert_eq!(event_id!("$h29iv0s8:example.com"), response.event_id)
    }

    #[async_test]
    async fn room_attachment_send_info() {
        let client = logged_in_client().await;

        let _m = mock("PUT", Matcher::Regex(r"^/_matrix/client/r0/rooms/.*/send/".to_owned()))
            .with_status(200)
            .match_header("authorization", "Bearer 1234")
            .match_body(Matcher::PartialJson(json!({
                "info": {
                    "mimetype": "image/jpeg",
                    "h": 600,
                    "w": 800,
                }
            })))
            .with_body(test_json::EVENT_ID.to_string())
            .create();

        let upload_mock = mock("POST", Matcher::Regex(r"^/_matrix/media/r0/upload".to_owned()))
            .with_status(200)
            .match_header("content-type", "image/jpeg")
            .with_body(
                json!({
                  "content_uri": "mxc://example.com/AQwafuaFswefuhsfAFAgsw"
                })
                .to_string(),
            )
            .create();

        let _m = mock("GET", Matcher::Regex(r"^/_matrix/client/r0/sync\?.*$".to_owned()))
            .with_status(200)
            .match_header("authorization", "Bearer 1234")
            .with_body(test_json::SYNC.to_string())
            .create();

        let sync_settings = SyncSettings::new().timeout(Duration::from_millis(3000));

        let _response = client.sync_once(sync_settings).await.unwrap();

        let room = client.get_joined_room(room_id!("!SVkFJHzfwvuaIEawgC:localhost")).unwrap();

        let mut media = Cursor::new("Hello world");

        let config = AttachmentConfig::new().info(AttachmentInfo::Image(BaseImageInfo {
            height: Some(uint!(600)),
            width: Some(uint!(800)),
            size: None,
            blurhash: None,
        }));

        let response =
            room.send_attachment("image", &mime::IMAGE_JPEG, &mut media, config).await.unwrap();

        upload_mock.assert();
        assert_eq!(event_id!("$h29iv0s8:example.com"), response.event_id)
    }

    #[async_test]
    async fn room_attachment_send_wrong_info() {
        let client = logged_in_client().await;

        let _m = mock("PUT", Matcher::Regex(r"^/_matrix/client/r0/rooms/.*/send/".to_owned()))
            .with_status(200)
            .match_header("authorization", "Bearer 1234")
            .match_body(Matcher::PartialJson(json!({
                "info": {
                    "mimetype": "image/jpeg",
                    "h": 600,
                    "w": 800,
                }
            })))
            .with_body(test_json::EVENT_ID.to_string())
            .create();

        let _m = mock("POST", Matcher::Regex(r"^/_matrix/media/r0/upload".to_owned()))
            .with_status(200)
            .match_header("content-type", "image/jpeg")
            .with_body(
                json!({
                  "content_uri": "mxc://example.com/AQwafuaFswefuhsfAFAgsw"
                })
                .to_string(),
            )
            .create();

        let _m = mock("GET", Matcher::Regex(r"^/_matrix/client/r0/sync\?.*$".to_owned()))
            .with_status(200)
            .match_header("authorization", "Bearer 1234")
            .with_body(test_json::SYNC.to_string())
            .create();

        let sync_settings = SyncSettings::new().timeout(Duration::from_millis(3000));

        let _response = client.sync_once(sync_settings).await.unwrap();

        let room = client.get_joined_room(room_id!("!SVkFJHzfwvuaIEawgC:localhost")).unwrap();

        let mut media = Cursor::new("Hello world");

        let config = AttachmentConfig::new().info(AttachmentInfo::Video(BaseVideoInfo {
            height: Some(uint!(600)),
            width: Some(uint!(800)),
            duration: Some(Duration::from_millis(3600)),
            size: None,
            blurhash: None,
        }));

        let response = room.send_attachment("image", &mime::IMAGE_JPEG, &mut media, config).await;

        assert!(response.is_err())
    }

    #[async_test]
    async fn room_attachment_send_info_thumbnail() {
        let client = logged_in_client().await;

        let _m = mock("PUT", Matcher::Regex(r"^/_matrix/client/r0/rooms/.*/send/".to_owned()))
            .with_status(200)
            .match_header("authorization", "Bearer 1234")
            .match_body(Matcher::PartialJson(json!({
                "info": {
                    "mimetype": "image/jpeg",
                    "h": 600,
                    "w": 800,
                    "thumbnail_info": {
                        "h": 360,
                        "w": 480,
                        "mimetype":"image/jpeg",
                        "size": 3600,
                    },
                    "thumbnail_url": "mxc://example.com/AQwafuaFswefuhsfAFAgsw",
                }
            })))
            .with_body(test_json::EVENT_ID.to_string())
            .create();

        let upload_mock = mock("POST", Matcher::Regex(r"^/_matrix/media/r0/upload".to_owned()))
            .with_status(200)
            .match_header("content-type", "image/jpeg")
            .with_body(
                json!({
                  "content_uri": "mxc://example.com/AQwafuaFswefuhsfAFAgsw"
                })
                .to_string(),
            )
            .expect(2)
            .create();

        let _m = mock("GET", Matcher::Regex(r"^/_matrix/client/r0/sync\?.*$".to_owned()))
            .with_status(200)
            .match_header("authorization", "Bearer 1234")
            .with_body(test_json::SYNC.to_string())
            .create();

        let sync_settings = SyncSettings::new().timeout(Duration::from_millis(3000));

        let _response = client.sync_once(sync_settings).await.unwrap();

        let room = client.get_joined_room(room_id!("!SVkFJHzfwvuaIEawgC:localhost")).unwrap();

        let mut media = Cursor::new("Hello world");

        let mut thumbnail_reader = Cursor::new("Thumbnail");

        let config = AttachmentConfig::with_thumbnail(Thumbnail {
            reader: &mut thumbnail_reader,
            content_type: &mime::IMAGE_JPEG,
            info: Some(BaseThumbnailInfo {
                height: Some(uint!(360)),
                width: Some(uint!(480)),
                size: Some(uint!(3600)),
            }),
        })
        .info(AttachmentInfo::Image(BaseImageInfo {
            height: Some(uint!(600)),
            width: Some(uint!(800)),
            size: None,
            blurhash: None,
        }));

        let response =
            room.send_attachment("image", &mime::IMAGE_JPEG, &mut media, config).await.unwrap();

        upload_mock.assert();
        assert_eq!(event_id!("$h29iv0s8:example.com"), response.event_id)
    }

    #[async_test]
    async fn room_redact() {
        let client = logged_in_client().await;

        let _m =
            mock("PUT", Matcher::Regex(r"^/_matrix/client/r0/rooms/.*/redact/.*?/.*?".to_owned()))
                .with_status(200)
                .match_header("authorization", "Bearer 1234")
                .with_body(test_json::EVENT_ID.to_string())
                .create();

        let _m = mock("GET", Matcher::Regex(r"^/_matrix/client/r0/sync\?.*$".to_owned()))
            .with_status(200)
            .match_header("authorization", "Bearer 1234")
            .with_body(test_json::SYNC.to_string())
            .create();

        let sync_settings = SyncSettings::new().timeout(Duration::from_millis(3000));

        let _response = client.sync_once(sync_settings).await.unwrap();

        let room = client.get_joined_room(room_id!("!SVkFJHzfwvuaIEawgC:localhost")).unwrap();

        let event_id = event_id!("$xxxxxxxx:example.com");

        let txn_id = TransactionId::new();
        let reason = Some("Indecent material");
        let response = room.redact(event_id, reason, Some(txn_id)).await.unwrap();

        assert_eq!(event_id!("$h29iv0s8:example.com"), response.event_id)
    }

    #[async_test]
    async fn user_presence() {
        let client = logged_in_client().await;

        let _m = mock("GET", Matcher::Regex(r"^/_matrix/client/r0/sync\?.*$".to_owned()))
            .with_status(200)
            .match_header("authorization", "Bearer 1234")
            .with_body(test_json::SYNC.to_string())
            .create();

        let _m = mock("GET", Matcher::Regex(r"^/_matrix/client/r0/rooms/.*/members".to_owned()))
            .with_status(200)
            .match_header("authorization", "Bearer 1234")
            .with_body(test_json::MEMBERS.to_string())
            .create();

        let sync_settings = SyncSettings::new().timeout(Duration::from_millis(3000));

        let _response = client.sync_once(sync_settings).await.unwrap();

        let room = client.get_joined_room(room_id!("!SVkFJHzfwvuaIEawgC:localhost")).unwrap();
        let members: Vec<RoomMember> = room.active_members().await.unwrap();

        assert_eq!(2, members.len());
        // assert!(room.power_levels.is_some())
    }

    #[async_test]
    async fn calculate_room_names_from_summary() {
        let client = logged_in_client().await;

        let _m = mock("GET", Matcher::Regex(r"^/_matrix/client/r0/sync\?.*$".to_owned()))
            .with_status(200)
            .match_header("authorization", "Bearer 1234")
            .with_body(test_json::DEFAULT_SYNC_SUMMARY.to_string())
            .create();

        let sync_settings = SyncSettings::new().timeout(Duration::from_millis(3000));
        let _response = client.sync_once(sync_settings).await.unwrap();
        let room = client.get_joined_room(room_id!("!SVkFJHzfwvuaIEawgC:localhost")).unwrap();

        assert_eq!(
            DisplayName::Calculated("example2".to_owned()),
            room.display_name().await.unwrap()
        );
    }

    #[async_test]
    async fn invited_rooms() {
        let client = logged_in_client().await;

        let _m = mock("GET", Matcher::Regex(r"^/_matrix/client/r0/sync\?.*$".to_owned()))
            .with_status(200)
            .match_header("authorization", "Bearer 1234")
            .with_body(test_json::INVITE_SYNC.to_string())
            .create();

        let _response = client.sync_once(SyncSettings::default()).await.unwrap();

        assert!(client.joined_rooms().is_empty());
        assert!(client.left_rooms().is_empty());
        assert!(!client.invited_rooms().is_empty());

        assert!(client.get_invited_room(room_id!("!696r7674:example.com")).is_some());
    }

    #[async_test]
    async fn left_rooms() {
        let client = logged_in_client().await;

        let _m = mock("GET", Matcher::Regex(r"^/_matrix/client/r0/sync\?.*$".to_owned()))
            .with_status(200)
            .match_header("authorization", "Bearer 1234")
            .with_body(test_json::LEAVE_SYNC.to_string())
            .create();

        let _response = client.sync_once(SyncSettings::default()).await.unwrap();

        assert!(client.joined_rooms().is_empty());
        assert!(!client.left_rooms().is_empty());
        assert!(client.invited_rooms().is_empty());

        assert!(client.get_left_room(room_id!("!SVkFJHzfwvuaIEawgC:localhost")).is_some())
    }

    #[async_test]
    async fn sync() {
        let client = logged_in_client().await;

        let _m = mock("GET", Matcher::Regex(r"^/_matrix/client/r0/sync\?.*$".to_owned()))
            .with_status(200)
            .with_body(test_json::SYNC.to_string())
            .match_header("authorization", "Bearer 1234")
            .create();

        let sync_settings = SyncSettings::new().timeout(Duration::from_millis(3000));

        let response = client.sync_once(sync_settings).await.unwrap();

        assert_ne!(response.next_batch, "");

        assert!(client.sync_token().await.is_some());
    }

    #[async_test]
    async fn room_names() {
        let client = logged_in_client().await;

        let _m = mock("GET", Matcher::Regex(r"^/_matrix/client/r0/sync\?.*$".to_owned()))
            .with_status(200)
            .match_header("authorization", "Bearer 1234")
            .with_body(test_json::SYNC.to_string())
            .expect_at_least(1)
            .create();

        let sync_settings = SyncSettings::new().timeout(Duration::from_millis(3000));

        let _response = client.sync_once(sync_settings).await.unwrap();

        assert_eq!(client.rooms().len(), 1);
        let room = client.get_joined_room(room_id!("!SVkFJHzfwvuaIEawgC:localhost")).unwrap();

        assert_eq!(DisplayName::Aliased("tutorial".to_owned()), room.display_name().await.unwrap());

        let _m = mock("GET", Matcher::Regex(r"^/_matrix/client/r0/sync\?.*$".to_owned()))
            .with_status(200)
            .match_header("authorization", "Bearer 1234")
            .with_body(test_json::INVITE_SYNC.to_string())
            .expect_at_least(1)
            .create();

        let _response = client.sync_once(SyncSettings::new()).await.unwrap();

        assert_eq!(client.rooms().len(), 1);
        let invited_room = client.get_invited_room(room_id!("!696r7674:example.com")).unwrap();

        assert_eq!(
            DisplayName::Named("My Room Name".to_owned()),
            invited_room.display_name().await.unwrap()
        );
    }

    #[async_test]
    async fn delete_devices() {
        let client = no_retry_test_client().await;

        let _m = mock("POST", "/_matrix/client/r0/delete_devices")
            .with_status(401)
            .with_body(
                json!({
                    "flows": [
                        {
                            "stages": [
                                "m.login.password"
                            ]
                        }
                    ],
                    "params": {},
                    "session": "vBslorikviAjxzYBASOBGfPp"
                })
                .to_string(),
            )
            .create();

        let _m = mock("POST", "/_matrix/client/r0/delete_devices")
            .with_status(401)
            // empty response
            // TODO rename that response type.
            .with_body(test_json::LOGOUT.to_string())
            .create();

        let devices = &[device_id!("DEVICEID").to_owned()];

        if let Err(e) = client.delete_devices(devices, None).await {
            if let Some(info) = e.uiaa_response() {
                let mut auth_parameters = BTreeMap::new();

                let identifier = json!({
                    "type": "m.id.user",
                    "user": "example",
                });
                auth_parameters.insert("identifier".to_owned(), identifier);
                auth_parameters.insert("password".to_owned(), "wordpass".into());

                let auth_data = uiaa::AuthData::Password(assign!(
                    uiaa::Password::new(
                        uiaa::UserIdentifier::UserIdOrLocalpart("example"),
                        "wordpass",
                    ),
                    { session: info.session.as_deref() }
                ));

                client.delete_devices(devices, Some(auth_data)).await.unwrap();
            }
        }
    }

    #[async_test]
    async fn retry_limit_http_requests() {
        let client = test_client_builder()
            .request_config(RequestConfig::new().retry_limit(3))
            .build()
            .await
            .unwrap();

        assert!(client.inner.http_client.request_config.retry_limit.unwrap() == 3);

        let m = mock("POST", "/_matrix/client/r0/login").with_status(501).expect(3).create();

        if client.login("example", "wordpass", None, None).await.is_err() {
            m.assert();
        } else {
            panic!("this request should return an `Err` variant")
        }
    }

    #[async_test]
    async fn retry_timeout_http_requests() {
        // Keep this timeout small so that the test doesn't take long
        let retry_timeout = Duration::from_secs(5);
        let client = test_client_builder()
            .request_config(RequestConfig::new().retry_timeout(retry_timeout))
            .build()
            .await
            .unwrap();

        assert!(client.inner.http_client.request_config.retry_timeout.unwrap() == retry_timeout);

        let m =
            mock("POST", "/_matrix/client/r0/login").with_status(501).expect_at_least(2).create();

        if client.login("example", "wordpass", None, None).await.is_err() {
            m.assert();
        } else {
            panic!("this request should return an `Err` variant")
        }
    }

    #[async_test]
    async fn short_retry_initial_http_requests() {
        let client = test_client_builder().build().await.unwrap();

        let m =
            mock("POST", "/_matrix/client/r0/login").with_status(501).expect_at_least(3).create();

        if client.login("example", "wordpass", None, None).await.is_err() {
            m.assert();
        } else {
            panic!("this request should return an `Err` variant")
        }
    }

    #[async_test]
    async fn no_retry_http_requests() {
        let client = logged_in_client().await;

        let m = mock("GET", "/_matrix/client/r0/devices").with_status(501).create();

        if client.devices().await.is_err() {
            m.assert();
        } else {
            panic!("this request should return an `Err` variant")
        }
    }

    #[async_test]
    async fn get_media_content() {
        let client = logged_in_client().await;

        let request = MediaRequest {
            source: MediaSource::Plain(mxc_uri!("mxc://localhost/textfile").to_owned()),
            format: MediaFormat::File,
        };

        let m = mock(
            "GET",
            Matcher::Regex(r"^/_matrix/media/r0/download/localhost/textfile\?.*$".to_owned()),
        )
        .with_status(200)
        .with_body("Some very interesting text.")
        .expect(2)
        .create();

        assert!(client.get_media_content(&request, true).await.is_ok());
        assert!(client.get_media_content(&request, true).await.is_ok());
        assert!(client.get_media_content(&request, false).await.is_ok());
        m.assert();
    }

    #[async_test]
    async fn get_media_file() {
        let client = logged_in_client().await;

        let event_content = ImageMessageEventContent::plain(
            "filename.jpg".into(),
            mxc_uri!("mxc://example.org/image").to_owned(),
            Some(Box::new(assign!(ImageInfo::new(), {
                height: Some(uint!(398)),
                width: Some(uint!(394)),
                mimetype: Some("image/jpeg".into()),
                size: Some(uint!(31037)),
            }))),
        );

        let m = mock(
            "GET",
            Matcher::Regex(r"^/_matrix/media/r0/download/example%2Eorg/image\?.*$".to_owned()),
        )
        .with_status(200)
        .with_body("binaryjpegdata")
        .create();

        assert!(client.get_file(event_content.clone(), true).await.is_ok());
        assert!(client.get_file(event_content.clone(), true).await.is_ok());
        m.assert();

        let m = mock(
            "GET",
            Matcher::Regex(r"^/_matrix/media/r0/thumbnail/example%2Eorg/image\?.*$".to_owned()),
        )
        .with_status(200)
        .with_body("smallerbinaryjpegdata")
        .create();

        assert!(client
            .get_thumbnail(
                event_content,
                MediaThumbnailSize { method: Method::Scale, width: uint!(100), height: uint!(100) },
                true
            )
            .await
            .is_ok());
        m.assert();
    }

    #[async_test]
    async fn whoami() {
        let client = logged_in_client().await;

        let _m = mock("GET", "/_matrix/client/r0/account/whoami")
            .with_status(200)
            .with_body(test_json::WHOAMI.to_string())
            .match_header("authorization", "Bearer 1234")
            .create();

        let user_id = user_id!("@joe:example.org");

        assert_eq!(client.whoami().await.unwrap().user_id, user_id);
    }

    #[async_test]
    async fn test_state_event_getting() {
        let room_id = room_id!("!SVkFJHzfwvuaIEawgC:localhost");

        let session = Session {
            access_token: "1234".to_owned(),
            user_id: user_id!("@example:localhost").to_owned(),
            device_id: device_id!("DEVICEID").to_owned(),
        };

        let sync = json!({
            "next_batch": "1234",
            "rooms": {
                "join": {
                    "!SVkFJHzfwvuaIEawgC:localhost": {
                        "state": {
                          "events": [
                            {
                              "type": "m.custom.note",
                              "sender": "@example:localhost",
                              "content": {
                                "body": "Note 1",
                              },
                              "state_key": "note.1",
                              "origin_server_ts": 1611853078727u64,
                              "unsigned": {
                                "replaces_state": "$2s9GcbVxbbFS3EZY9vN1zhavaDJnF32cAIGAxi99NuQ",
                                "age": 15458166523u64
                              },
                              "event_id": "$NVCTvrlxodf3ZGjJ6foxepEq8ysSkTq8wG0wKeQBVZg"
                            },
                            {
                              "type": "m.custom.note",
                              "sender": "@example2:localhost",
                              "content": {
                                "body": "Note 2",
                              },
                              "state_key": "note.2",
                              "origin_server_ts": 1611853078727u64,
                              "unsigned": {
                                "replaces_state": "$2s9GcbVxbbFS3EZY9vN1zhavaDJnF32cAIGAxi99NuQ",
                                "age": 15458166523u64
                              },
                              "event_id": "$NVCTvrlxodf3ZGjJ6foxepEq8ysSkTq8wG0wKeQBVZg"
                            },
                            {
                              "type": "m.room.encryption",
                              "sender": "@example:localhost",
                              "content": {
                                "algorithm": "m.megolm.v1.aes-sha2"
                              },
                              "state_key": "",
                              "origin_server_ts": 1586437448151u64,
                              "unsigned": {
                                "age": 40873797099u64
                              },
                              "event_id": "$vyG3wu1QdJSh5gc-09SwjXBXlXo8gS7s4QV_Yxha0Xw"
                            },
                          ]
                        }
                    }
                }
            }
        });

        let _m = mock("GET", Matcher::Regex(r"^/_matrix/client/r0/sync\?.*$".to_owned()))
            .with_status(200)
            .with_body(sync.to_string())
            .create();

        let client = test_client_builder()
            .request_config(RequestConfig::new().retry_limit(3))
            .build()
            .await
            .unwrap();
        client.restore_login(session.clone()).await.unwrap();

        let room = client.get_joined_room(room_id);
        assert!(room.is_none());

        client.sync_once(SyncSettings::default()).await.unwrap();

        let room = client.get_joined_room(room_id).unwrap();

        let state_events = room.get_state_events(StateEventType::RoomEncryption).await.unwrap();
        assert_eq!(state_events.len(), 1);

        let state_events = room.get_state_events("m.custom.note".into()).await.unwrap();
        assert_eq!(state_events.len(), 2);

        let encryption_event = room
            .get_state_event(StateEventType::RoomEncryption, "")
            .await
            .unwrap()
            .unwrap()
            .deserialize()
            .unwrap();

        matches::assert_matches!(encryption_event, AnySyncStateEvent::RoomEncryption(_));
    }

    // FIXME: removing timelines during reading the stream currently leaves to an
    // inconsistent undefined state. This tests shows that, but because
    // different implementations deal with problem in different,
    // inconsistent manners, isn't activated.
    //#[async_test]
    #[allow(dead_code)]
    #[cfg(feature = "experimental-timeline")]
    async fn room_timeline_with_remove() {
        let client = logged_in_client().await;
        let sync_settings = SyncSettings::new().timeout(Duration::from_millis(3000));

        let sync = mock("GET", Matcher::Regex(r"^/_matrix/client/r0/sync\?.*$".to_owned()))
            .with_status(200)
            .with_body(test_json::SYNC.to_string())
            .match_header("authorization", "Bearer 1234")
            .create();

        let _ = client.sync_once(sync_settings).await.unwrap();
        sync.assert();
        drop(sync);
        let room = client.get_joined_room(room_id!("!SVkFJHzfwvuaIEawgC:localhost")).unwrap();
        let (forward_stream, backward_stream) = room.timeline().await.unwrap();

        // these two syncs lead to the store removing its existing timeline
        // and replace them with new ones
        let sync_2 = mock(
            "GET",
            Matcher::Regex(
                r"^/_matrix/client/r0/sync\?.*since=s526_47314_0_7_1_1_1_11444_1.*".to_owned(),
            ),
        )
        .with_status(200)
        .with_body(test_json::MORE_SYNC.to_string())
        .match_header("authorization", "Bearer 1234")
        .create();

        let sync_3 = mock(
            "GET",
            Matcher::Regex(
                r"^/_matrix/client/r0/sync\?.*since=s526_47314_0_7_1_1_1_11444_2.*".to_owned(),
            ),
        )
        .with_status(200)
        .with_body(test_json::MORE_SYNC_2.to_string())
        .match_header("authorization", "Bearer 1234")
        .create();

        let mocked_messages = mock(
            "GET",
            Matcher::Regex(
                r"^/_matrix/client/r0/rooms/.*/messages.*from=t392-516_47314_0_7_1_1_1_11444_1.*"
                    .to_owned(),
            ),
        )
        .with_status(200)
        .with_body(test_json::SYNC_ROOM_MESSAGES_BATCH_1.to_string())
        .match_header("authorization", "Bearer 1234")
        .create();

        let mocked_messages_2 = mock(
            "GET",
            Matcher::Regex(
                r"^/_matrix/client/r0/rooms/.*/messages.*from=t47409-4357353_219380_26003_2269.*"
                    .to_owned(),
            ),
        )
        .with_status(200)
        .with_body(test_json::SYNC_ROOM_MESSAGES_BATCH_2.to_string())
        .match_header("authorization", "Bearer 1234")
        .create();

        assert_eq!(client.sync_token().await, Some("s526_47314_0_7_1_1_1_11444_1".to_owned()));
        let sync_settings = SyncSettings::new()
            .timeout(Duration::from_millis(3000))
            .token("s526_47314_0_7_1_1_1_11444_1");
        let _ = client.sync_once(sync_settings).await.unwrap();
        sync_2.assert();
        let sync_settings = SyncSettings::new()
            .timeout(Duration::from_millis(3000))
            .token("s526_47314_0_7_1_1_1_11444_2");
        let _ = client.sync_once(sync_settings).await.unwrap();
        sync_3.assert();

        let expected_forward_events = vec![
            "$152037280074GZeOm:localhost",
            "$editevid:localhost",
            "$151957878228ssqrJ:localhost",
            "$15275046980maRLj:localhost",
            "$15275047031IXQRi:localhost",
            "$098237280074GZeOm:localhost",
            "$152037280074GZeOm2:localhost",
            "$editevid2:localhost",
            "$151957878228ssqrJ2:localhost",
            "$15275046980maRLj2:localhost",
            "$15275047031IXQRi2:localhost",
            "$098237280074GZeOm2:localhost",
        ];

        use futures_util::StreamExt;
        let forward_events = forward_stream
            .take(expected_forward_events.len())
            .collect::<Vec<SyncRoomEvent>>()
            .await;

        for (r, e) in forward_events.into_iter().zip(expected_forward_events.iter()) {
            assert_eq!(&r.event_id().unwrap().as_str(), e);
        }

        let expected_backwards_events = vec![
            "$152037280074GZeOm:localhost",
            "$1444812213350496Caaaf:example.com",
            "$1444812213350496Cbbbf:example.com",
            "$1444812213350496Ccccf:example.com",
            "$1444812213350496Caaak:example.com",
            "$1444812213350496Cbbbk:example.com",
            "$1444812213350496Cccck:example.com",
        ];

        let backward_events = backward_stream
            .take(expected_backwards_events.len())
            .collect::<Vec<crate::Result<SyncRoomEvent>>>()
            .await;

        for (r, e) in backward_events.into_iter().zip(expected_backwards_events.iter()) {
            assert_eq!(&r.unwrap().event_id().unwrap().as_str(), e);
        }

        mocked_messages.assert();
        mocked_messages_2.assert();
    }

    #[async_test]
    #[cfg(feature = "experimental-timeline")]
    async fn room_timeline() {
        let client = logged_in_client().await;
        let sync_settings = SyncSettings::new().timeout(Duration::from_millis(3000));

        let sync = mock("GET", Matcher::Regex(r"^/_matrix/client/r0/sync\?.*$".to_owned()))
            .with_status(200)
            .with_body(test_json::MORE_SYNC.to_string())
            .match_header("authorization", "Bearer 1234")
            .create();

        let _ = client.sync_once(sync_settings).await.unwrap();
        sync.assert();
        drop(sync);
        let room = client.get_joined_room(room_id!("!SVkFJHzfwvuaIEawgC:localhost")).unwrap();
        let (forward_stream, backward_stream) = room.timeline().await.unwrap();

        let sync_2 = mock(
            "GET",
            Matcher::Regex(
                r"^/_matrix/client/r0/sync\?.*since=s526_47314_0_7_1_1_1_11444_2.*".to_owned(),
            ),
        )
        .with_status(200)
        .with_body(test_json::MORE_SYNC_2.to_string())
        .match_header("authorization", "Bearer 1234")
        .create();

        let mocked_messages = mock(
            "GET",
            Matcher::Regex(
                r"^/_matrix/client/r0/rooms/.*/messages.*from=t392-516_47314_0_7_1_1_1_11444_1.*"
                    .to_owned(),
            ),
        )
        .with_status(200)
        .with_body(test_json::SYNC_ROOM_MESSAGES_BATCH_1.to_string())
        .match_header("authorization", "Bearer 1234")
        .create();

        let mocked_messages_2 = mock(
            "GET",
            Matcher::Regex(
                r"^/_matrix/client/r0/rooms/.*/messages.*from=t47409-4357353_219380_26003_2269.*"
                    .to_owned(),
            ),
        )
        .with_status(200)
        .with_body(test_json::SYNC_ROOM_MESSAGES_BATCH_2.to_string())
        .match_header("authorization", "Bearer 1234")
        .create();

        assert_eq!(client.sync_token().await, Some("s526_47314_0_7_1_1_1_11444_2".to_owned()));
        let sync_settings = SyncSettings::new()
            .timeout(Duration::from_millis(3000))
            .token("s526_47314_0_7_1_1_1_11444_2");
        let _ = client.sync_once(sync_settings).await.unwrap();
        sync_2.assert();

        let expected_forward_events = vec![
            "$152037280074GZeOm2:localhost",
            "$editevid2:localhost",
            "$151957878228ssqrJ2:localhost",
            "$15275046980maRLj2:localhost",
            "$15275047031IXQRi2:localhost",
            "$098237280074GZeOm2:localhost",
        ];

        use futures_util::StreamExt;
        let forward_events = forward_stream
            .take(expected_forward_events.len())
            .collect::<Vec<SyncRoomEvent>>()
            .await;

        for (r, e) in forward_events.into_iter().zip(expected_forward_events.iter()) {
            assert_eq!(&r.event_id().unwrap().as_str(), e);
        }

        let expected_backwards_events = vec![
            "$098237280074GZeOm:localhost",
            "$15275047031IXQRi:localhost",
            "$15275046980maRLj:localhost",
            "$151957878228ssqrJ:localhost",
            "$editevid:localhost",
            "$152037280074GZeOm:localhost",
            // ^^^ These come from the first sync before we asked for the timeline and thus
            //     where cached
            //
            // While the following are fetched over the network transparently to us after,
            // when scrolling back in time:
            "$1444812213350496Caaaf:example.com",
            "$1444812213350496Cbbbf:example.com",
            "$1444812213350496Ccccf:example.com",
            "$1444812213350496Caaak:example.com",
            "$1444812213350496Cbbbk:example.com",
            "$1444812213350496Cccck:example.com",
        ];

        let backward_events = backward_stream
            .take(expected_backwards_events.len())
            .collect::<Vec<crate::Result<SyncRoomEvent>>>()
            .await;

        for (r, e) in backward_events.into_iter().zip(expected_backwards_events.iter()) {
            assert_eq!(&r.unwrap().event_id().unwrap().as_str(), e);
        }

        mocked_messages.assert();
        mocked_messages_2.assert();
    }
}<|MERGE_RESOLUTION|>--- conflicted
+++ resolved
@@ -65,13 +65,8 @@
     assign,
     events::room::MediaSource,
     presence::PresenceState,
-<<<<<<< HEAD
-    DeviceId, MxcUri, OwnedDeviceId, OwnedRoomId, OwnedServerName, RoomId, RoomOrAliasId,
-    ServerName, UInt, UserId,
-=======
-    MxcUri, OwnedDeviceId, OwnedRoomId, OwnedServerName, OwnedUserId, RoomAliasId, RoomId,
-    RoomOrAliasId, ServerName, UInt,
->>>>>>> e5390e18
+    DeviceId, MxcUri, OwnedDeviceId, OwnedRoomId, OwnedServerName, RoomAliasId, RoomId,
+    RoomOrAliasId, ServerName, UInt, UserId,
 };
 use serde::de::DeserializeOwned;
 #[cfg(not(target_arch = "wasm32"))]
