# Changelog

All notable changes to this project will be documented in this file.

<!-- next-header -->

## [Unreleased] - ReleaseDate

<<<<<<< HEAD
### Refactor

- ([#5409](https://github.com/matrix-org/matrix-rust-sdk/pull/5409)) Update imports to `matrix-sdk-crypto`.
=======
### Features

- Add `Account::fetch_account_data_static` to fetch account data from the server
  with a statically-known type, with a signature similar to
  `Account::account_data`.
  ([#5424](https://github.com/matrix-org/matrix-rust-sdk/pull/5424))
- Add support to accept historic room key bundles that arrive out of order, i.e.
  the bundle arrives after the invite has already been accepted.
  ([#5322](https://github.com/matrix-org/matrix-rust-sdk/pull/5322))

- [**breaking**] `OAuth::login` now allows requesting additional scopes for the authorization code grant.
  ([#5395](https://github.com/matrix-org/matrix-rust-sdk/pull/5395))

### Refactor

- [**breaking**] The `reason` argument of `Room::report_room()` is now required,
  due to a clarification in the spec.
  ([#5337](https://github.com/matrix-org/matrix-rust-sdk/pull/5337))
- [**breaking**] The `join_rule` field of `RoomPreview` is now a
  `JoinRuleSummary`. It has the same variants as `SpaceRoomJoinRule` but
  contains as summary of the allow rules for the restricted variants.
  ([#5337](https://github.com/matrix-org/matrix-rust-sdk/pull/5337))
>>>>>>> e8ceed02

## [0.13.0] - 2025-07-10

### Security Fixes

- Fix SQL injection vulnerability in `EventCache`
  ([d0c0100](https://github.com/matrix-org/matrix-rust-sdk/commit/d0c01006e4808db5eb96ad5c496416f284d8bd3c), Moderate, [CVE-2025-53549](https://www.cve.org/CVERecord?id=CVE-2025-53549), [GHSA-275g-g844-73jh](https://github.com/matrix-org/matrix-rust-sdk/security/advisories/GHSA-275g-g844-73jh))

### Bug fixes

- When joining a room via `Client::join_room_by_id()`, if the client has `enable_share_history_on_invite` enabled,
  we will correctly check for received room key bundles. Previously this was only done when calling `Room::join`.
  ([#5043](https://github.com/matrix-org/matrix-rust-sdk/pull/5043))

### Features

- Add `Client::supported_versions()`, which returns the results of both `Client::server_versions()` and
  `Client::unstable_features()` with a single call.
  ([#5357](https://github.com/matrix-org/matrix-rust-sdk/pull/5357))
- `WidgetDriver::send_to_device` Now supports sending encrypted to-device messages.
  ([#5252](https://github.com/matrix-org/matrix-rust-sdk/pull/5252))
- `Client::add_event_handler`: Set `Option<EncryptionInfo>` in `EventHandlerData` for to-device messages.
  If the to-device message was encrypted, the `EncryptionInfo` will be set. If it is `None` the message was sent in clear.
  ([#5099](https://github.com/matrix-org/matrix-rust-sdk/pull/5099))
- `EventCache::subscribe_to_room_generic_updates` is added to subscribe to _all_
  room updates without having to subscribe to all rooms individually
  ([#5247](https://github.com/matrix-org/matrix-rust-sdk/pull/5247))
- [**breaking**] The element call widget URL configuration struct uses the new `header` url parameter
  instead of the now deprecated `hideHeader` parameter. This is only compatible with EC v0.13.0 or newer.
- [**breaking**] `RoomEventCacheGenericUpdate` gains a new `Clear` variant, and sees
  its `TimelineUpdated` variant being renamed to `UpdateTimeline`.
  ([#5363](https://github.com/matrix-org/matrix-rust-sdk/pull/5363/))

### Refactor

- [**breaking**]: `Client::unstable_features()` returns a `BTreeSet<FeatureFlag>`, containing only
  the features whose value was set to true in the response to the `/versions` endpoint.
  ([#5357](https://github.com/matrix-org/matrix-rust-sdk/pull/5357))
- [**breaking**]: The family of `Room::can_user_*` methods has been removed. The
  same functionality can be accessed using the `RoomPowerLevels::user_can_*`
  family of methods. The `RoomPowerLevels` object can be accessed using the
  `Room::power_levels()` method.
  ([#5250](https://github.com/matrix-org/matrix-rust-sdk/pull/5250/))
- `ClientServerCapabilities` has been renamed to `ClientServerInfo`. Alongside this,
  `Client::reset_server_info` is now `Client::reset_server_info` and `Client::fetch_server_capabilities`
  is now `Client::fetch_server_versions`, returning the server versions response directly.
  ([#5167](https://github.com/matrix-org/matrix-rust-sdk/pull/5167))
- `RoomEventCacheListener` is renamed `RoomEventCacheSubscriber`
  ([#5269](https://github.com/matrix-org/matrix-rust-sdk/pull/5269))
- `RoomPreview::join_rule` is now optional, and will be set to `None` if the join rule state event
  is missing for a given room.
  ([#5278](https://github.com/matrix-org/matrix-rust-sdk/pull/5278))

### Bug fixes

- `m.room.avatar` has been added as required state for sliding sync until [the existing backend issue](https://github.com/element-hq/synapse/issues/18598)
causing deleted room avatars to not be flagged is fixed. ([#5293](https://github.com/matrix-org/matrix-rust-sdk/pull/5293))

## [0.12.0] - 2025-06-10

### Features

- `Client::send_call_notification_if_needed` now returns `Result<bool>` instead of `Result<()>` so we can check if
  the event was sent.
  ([#5171](https://github.com/matrix-org/matrix-rust-sdk/pull/5171))
- Added `SendMediaUploadRequest` wrapper for `SendRequest`, which checks the size of the request to
  upload making sure it doesn't exceed the `m.upload.size` value that can be fetched through
  `Client::load_or_fetch_max_upload_size`.
  ([#5119](https://github.com/matrix-org/matrix-rust-sdk/pull/5119))
- Add `ClientBuilder::with_enable_share_history_on_invite` to enable experimental support for sharing encrypted room history on invite, per [MSC4268](https://github.com/matrix-org/matrix-spec-proposals/pull/4268).
  ([#5141](https://github.com/matrix-org/matrix-rust-sdk/pull/5141))
- `Room::list_threads()` is a new method to list all the threads in a room.
  ([#4973](https://github.com/matrix-org/matrix-rust-sdk/pull/4973))
- `Room::relations()` is a new method to list all the events related to another event
  ("relations"), with additional filters for relation type or relation type + event type.
  ([#4973](https://github.com/matrix-org/matrix-rust-sdk/pull/4973))
- The `EventCache`'s persistent storage has been enabled by default. This means that all the events
  received by sync or back-paginations will be stored, in memory or on disk, by default, as soon as
  `EventCache::subscribe()` has been called (which happens automatically if you're using the
  `matrix_sdk_ui::Timeline`). This offers offline access and super quick back-paginations (when the
  cache has been filled) whenever the event cache is enabled. It's also not possible to disable the
  persistent storage anymore. Note that by default, the event cache store uses an in-memory store,
  so the events will be lost when the process exits. To store the events on disk, you need to use
  the sqlite event cache store.
  ([#4308](https://github.com/matrix-org/matrix-rust-sdk/pull/4308))
- `Room::set_unread_flag()` now sets the stable `m.marked_unread` room account data, which was
  stabilized in Matrix 1.12. `Room::is_marked_unread()` also ignores the unstable
  `com.famedly.marked_unread` room account data if the stable variant is present.
  ([#5034](https://github.com/matrix-org/matrix-rust-sdk/pull/5034))
- `Encryption::encrypt_and_send_raw_to_device`: Introduced as an experimental method for
  sending custom encrypted to-device events. This feature is gated behind the
  `experimental-send-custom-to-device` flag, as it remains under active development and may undergo changes.
  ([4998](https://github.com/matrix-org/matrix-rust-sdk/pull/4998))
- `Room::send_single_receipt()` and `Room::send_multiple_receipts()` now also unset the unread
  flag of the room if an unthreaded read receipt is sent.
  ([#5055](https://github.com/matrix-org/matrix-rust-sdk/pull/5055))
- `Client::is_user_ignored(&UserId)` can be used to check if a user is currently ignored.
  ([#5081](https://github.com/matrix-org/matrix-rust-sdk/pull/5081))
- `RoomSendQueue::send_gallery` has been added to allow sending MSC4274-style media galleries
  via the send queue under the `unstable-msc4274` feature.
  ([#4977](https://github.com/matrix-org/matrix-rust-sdk/pull/4977))

### Bug fixes

- A invited DM room joined with `Client::join_room_by_id()` or `Client::join_room_by_id_or_alias()`
  will now be correctly marked as a DM.
  ([#5043](https://github.com/matrix-org/matrix-rust-sdk/pull/5043))
- API responses with an HTTP status code `520` won't be retried anymore, as this is used by some proxies
  (including Cloudflare) to warn that an unknown error has happened in the actual server.
  ([#5105](https://github.com/matrix-org/matrix-rust-sdk/pull/5105))

### Refactor

- Support for the deprecated `GET /auth_issuer` endpoint was removed in the `OAuth` API. Only the
  `GET /auth_metadata` endpoint is used now.
  ([#5302](https://github.com/matrix-org/matrix-rust-sdk/pull/5302))
- `Room::push_context()` has been renamed into `Room::push_condition_room_ctx()`. The newer
  `Room::push_context` now returns a `matrix_sdk::Room::PushContext`, which can be used to compute
  the push actions for any event.
  ([#4962](https://github.com/matrix-org/matrix-rust-sdk/pull/4962))
- `Room::decrypt_event()` now requires an extra `matrix_sdk::Room::PushContext` parameter to
  compute the push notifications for the decrypted event.
  ([#4962](https://github.com/matrix-org/matrix-rust-sdk/pull/4962))
- `SlidingSyncRoom` has been removed. With it, the `SlidingSync::get_room`,
  `get_all_rooms`, `get_rooms`, `get_number_of_rooms`, and
  `FrozenSlidingSync` methods and type have been removed.
  ([#5047](https://github.com/matrix-org/matrix-rust-sdk/pull/5047))
- `Room::set_unread_flag()` is now a no-op if the unread flag already has the wanted value.
  ([#5055](https://github.com/matrix-org/matrix-rust-sdk/pull/5055))

## [0.11.0] - 2025-04-11

### Features

- `Room::load_or_fetch_event()` is a new method that will find an event in the event cache (if
  enabled), or using network like `Room::event()` does.
  ([#4837](https://github.com/matrix-org/matrix-rust-sdk/pull/4837))
- [**breaking**]: The element call widget URL configuration struct
  (`VirtualElementCallWidgetOptions`) and URL generation have changed.
  - It supports the new fields: `hide_screensharing`, `posthog_api_host`, `posthog_api_key`,
  `rageshake_submit_url`, `sentry_dsn`, `sentry_environment`.
  - The widget URL will no longer automatically add `/room` to the base domain. For backward compatibility
  the app itself would need to add `/room` to the `element_call_url`.
  - And replaced:
    - `analytics_id` -> `posthog_user_id` (The widget URL query parameters will
      include `analytics_id` & `posthog_user_id` for backward compatibility)
    - `skip_lobby` -> `intent` (`Intent.StartCall`, `Intent.JoinExisting`.
      The widget URL query parameters will include `skip_lobby` if `intent` is
      `Intent.StartCall` for backward compatibility)
  - `VirtualElementCallWidgetOptions` now implements `Default`.
  ([#4822](https://github.com/matrix-org/matrix-rust-sdk/pull/4822))
- [**breaking**]: The `RoomPagination::run_backwards` method has been removed and replaced by two
simpler methods:
  - `RoomPagination::run_backwards_until()`, which will retrigger back-paginations until a certain
  number of events have been received (and retry if the timeline has been reset in the background).
  - `RoomPagination::run_backwards_once()`, which will run a single back-pagination (and retry if
  the timeline has been reset in the background).
  ([#4689](https://github.com/matrix-org/matrix-rust-sdk/pull/4689))
- [**breaking**]: The `OAuth::account_management_url` method now caches the
  result of a call, subsequent calls to the method will not contact the server
  for a while, instead the cached URI will be returned. If caching of this URI
  is not desirable, the `OAuth::fetch_account_management_url` method can be used.
  ([#4663](https://github.com/matrix-org/matrix-rust-sdk/pull/4663))
- The `MediaRetentionPolicy` can now trigger regular cleanups with its new
  `cleanup_frequency` setting.
  ([#4603](https://github.com/matrix-org/matrix-rust-sdk/pull/4603))
- [**breaking**] The HTTP client only allows TLS 1.2 or newer, as recommended by
  [BCP 195](https://datatracker.ietf.org/doc/bcp195/).
  ([#4647](https://github.com/matrix-org/matrix-rust-sdk/pull/4647))
- Add `Room::report_room` api. ([#4713](https://github.com/matrix-org/matrix-rust-sdk/pull/4713))
- `Client::notification_client` will create a copy of the existing `Client`,
  but now it'll make sure  it doesn't handle any verification events to
  avoid an issue with these events being received and  processed twice if
  `NotificationProcessSetup` was `SingleSetup`.
- [**breaking**] `Room::is_encrypted` is replaced by
  `Room::latest_encryption_state` which returns a value of the new
  `EncryptionState` enum; another `Room::encryption_state` non-async and
  infallible method is added to get the `EncryptionState` without calling
  `Room::request_encryption_state`. This latter method is also now public.
  ([#4777](https://github.com/matrix-org/matrix-rust-sdk/pull/4777)). One can
  safely replace:

  ```rust
  room.is_encrypted().await?
  ```

  by

  ```rust
  room.latest_encryption_state().await?.is_encrypted()
  ```
- `LocalServerBuilder`, behind the `local-server` feature, can be used to spawn
  a server when the end-user needs to be redirected to an address on localhost.
  It was used for `SsoLoginBuilder` and can now be used in other cases, like for
  login with the OAuth 2.0 API.
  ([#4804](https://github.com/matrix-org/matrix-rust-sdk/pull/4804)
- The `OAuth` api is no longer gated behind the `experimental-oidc` cargo
  feature.
  ([#4830](https://github.com/matrix-org/matrix-rust-sdk/pull/4830))
- Re-export `SqliteStoreConfig` and add
  `ClientBuilder::sqlite_store_with_config_and_cache_path` to configure the
  SQLite store with the new `SqliteStoreConfig` structure
  ([#4870](https://github.com/matrix-org/matrix-rust-sdk/pull/4870))
- Add `Client::logout()` that allows to log out regardless of the `AuthApi` that
  is used for the session.
  ([#4886](https://github.com/matrix-org/matrix-rust-sdk/pull/4886))

### Bug Fixes

- Ensure all known secrets are removed from secret storage when invoking the
  `Recovery::disable()` method. While the server is not guaranteed to delete
  these secrets, making an attempt to remove them is considered good practice.
  Note that all secrets are uploaded to the server in an encrypted form.
  ([#4629](https://github.com/matrix-org/matrix-rust-sdk/pull/4629))
- Most of the features in the `OAuth` API should now work under WASM
  ([#4830](https://github.com/matrix-org/matrix-rust-sdk/pull/4830))

### Refactor


- [**breaking**] Switched from the unmaintained backoff crate to the [backon](https://docs.rs/backon/1.5.0/backon/)
  crate. As part of this change, the `RequestConfig::retry_limit` method was
  renamed to `RequestConfig::max_retry_time` and the parameter for the method was
  updated from a `u64` to a `usize`.
  ([#4916](https://github.com/matrix-org/matrix-rust-sdk/pull/4916))
- [**breaking**] We now require Rust 1.85 as the minimum supported Rust version to compile.
  Yay for async closures!
  ([#4745](https://github.com/matrix-org/matrix-rust-sdk/pull/4745))
- [**breaking**] The `server_url` and `server_response` methods of
  `SsoLoginBuilder` are replaced by `server_builder()`, which allows more
  fine-grained settings for the server.
  ([#4804](https://github.com/matrix-org/matrix-rust-sdk/pull/4804)
- [**breaking**]: `OidcSessionTokens` and `MatrixSessionTokens` have been merged
  into `SessionTokens`. Methods to get and watch session tokens are now
  available directly on `Client`.
  `(MatrixAuth/Oidc)::session_tokens_stream()`, can be replaced by
  `Client::subscribe_to_session_changes()` and then calling
  `Client::session_tokens()` on a `SessionChange::TokenRefreshed`.
  ([#4772](https://github.com/matrix-org/matrix-rust-sdk/pull/4772))
- [**breaking**] `Oidc::url_for_oidc()` doesn't take the `VerifiedClientMetadata`
  to register as an argument, the one in `OidcRegistrations` is used instead.
  However it now takes the redirect URI to use, instead of always using the
  first one in the client metadata.
  ([#4771](https://github.com/matrix-org/matrix-rust-sdk/pull/4771))
- [**breaking**] The `server_url` and `server_response` methods of
  `SsoLoginBuilder` are replaced by `server_builder()`, which allows more
  fine-grained settings for the server.
- [**breaking**]: Rename the `Oidc` API to `OAuth`, since it's using almost
  exclusively OAuth 2.0 rather than OpenID Connect.
  ([#4805](https://github.com/matrix-org/matrix-rust-sdk/pull/4805))
  - The `oidc` module was renamed to `oauth`.
  - `Client::oidc()` was renamed to `Client::oauth()` and the `AuthApi::Oidc`
    variant was renamed to `AuthApi::OAuth`.
  - `OidcSession` was renamed to `OAuthSession` and the `AuthSession::Oidc`
    variant was renamed to `AuthSession::OAuth`.
  - `OidcAuthCodeUrlBuilder` and `OidcAuthorizationData` were renamed to
    `OAuthAuthCodeUrlBuilder` and `OAuthAuthorizationData`.
  - `OidcError` was renamed to `OAuthError` and the `RefreshTokenError::Oidc`
    variant was renamed to `RefreshTokenError::OAuth`.
  - `Oidc::provider_metadata()` was renamed to `OAuth::server_metadata()`.
- [**breaking**]: `OAuth::finish_login()` must always be called, instead of `OAuth::finish_authorization()`
  ([#4817](https://github.com/matrix-org/matrix-rust-sdk/pull/4817))
  - `OAuth::abort_authorization()` was renamed to `OAuth::abort_login()`.
  - `OAuth::finish_login()` can be called several times for the same session,
    but it will return an error if it is called with a new session.
  - `OAuthError::MissingDeviceId` was removed, it cannot occur anymore.
- [**breaking**] `OidcRegistrations` was renamed to `OAuthRegistrationStore`.
  ([#4814](https://github.com/matrix-org/matrix-rust-sdk/pull/4814))
  - `OidcRegistrationsError` was renamed to `OAuthRegistrationStoreError`.
  - The `registrations` module was renamed and is now private.
    `OAuthRegistrationStore` and `ClientId` are exported from `oauth`, and
    `OAuthRegistrationStoreError` is exported from `oauth::error`.
  - All the methods of `OAuthRegistrationStore` are now `async` and return a
    `Result`: errors when reading the file are no longer ignored, and blocking
    I/O is performed in a separate thread.
  - `OAuthRegistrationStore::new()` takes a `PathBuf` instead of a `Path`.
  - `OAuthRegistrationStore::new()` no longer takes a `static_registrations`
    parameter. It should be provided if needed with
    `OAuthRegistrationStore::with_static_registrations()`.
- [**breaking**] Allow to use any registration method with `OAuth::login()` and
  `OAuth::login_with_qr_code()`.
  ([#4827](https://github.com/matrix-org/matrix-rust-sdk/pull/4827))
  - `OAuth::login` takes an optional `ClientRegistrationData` to be able to
    register and login with a single function call.
  - `OAuth::url_for_oidc()` was removed, it can be replaced by a call to
    `OAuth::login()`.
  - `OAuth::login_with_qr_code()` takes an optional `ClientRegistrationData`
    instead of the client metadata.
  - `OAuth::finish_login` takes a `UrlOrQuery` instead of an
    `AuthorizationCode`. The deserialization of the query string will occur
    inside the method and eventual errors will be handled.
  - `OAuth::login_with_oidc_callback()` was removed, it can be replaced by a
    call to `OAuth::finish_login()`.
  - `AuthorizationResponse`, `AuthorizationCode` and `AuthorizationError` are
    now private.
- [**breaking**] - `OAuth::account_management_url()` and
  `OAuth::fetch_account_management_url()` don't take an action anymore but
  return an `AccountManagementUrlBuilder`. The final URL can be obtained with
  `AccountManagementUrlBuilder::build()`.
  ([#4831](https://github.com/matrix-org/matrix-rust-sdk/pull/4831))
- [**breaking**] `Client::store` is renamed `state_store`
  ([#4851](https://github.com/matrix-org/matrix-rust-sdk/pull/4851))
- [**breaking**] The parameters `event_id` and `enforce_thread` on [`Room::make_reply_event()`]
  have been wrapped in a `reply` struct parameter.
  ([#4880](https://github.com/matrix-org/matrix-rust-sdk/pull/4880/))
- [**breaking**]: The `Oidc` API was updated to match the latest version of the
  next-gen auth MSCs. The most notable change is that these MSCs are now based
  on OAuth 2.0 rather then OpenID Connect. To reflect that, most types have been
  renamed, with the `Oidc` prefix changed to `OAuth`. The API has also been
  cleaned up, it is now simpler and has fewer methods while keeping most of the
  available features. Here is a detailed list of changes:
  - Rename the `Oidc` API to `OAuth`, since it's using almost exclusively OAuth
    2.0 rather than OpenID Connect.
    ([#4805](https://github.com/matrix-org/matrix-rust-sdk/pull/4805))
    - The `oidc` module was renamed to `oauth`.
    - `Client::oidc()` was renamed to `Client::oauth()` and the `AuthApi::Oidc`
      variant was renamed to `AuthApi::OAuth`.
    - `OidcSession` was renamed to `OAuthSession` and the `AuthSession::Oidc`
      variant was renamed to `AuthSession::OAuth`.
    - `OidcAuthCodeUrlBuilder` and `OidcAuthorizationData` were renamed to
      `OAuthAuthCodeUrlBuilder` and `OAuthAuthorizationData`.
    - `OidcError` was renamed to `OAuthError` and the `RefreshTokenError::Oidc`
      variant was renamed to `RefreshTokenError::OAuth`.
    - `Oidc::provider_metadata()` was renamed to `OAuth::server_metadata()`.
  - The `authentication::qrcode` module was moved inside `authentication::oauth`,
    because it is only available through the `OAuth` API.
    ([#4687](https://github.com/matrix-org/matrix-rust-sdk/pull/4687/))
  - The `OAuth` API only supports public clients, i.e. clients
    without a secret.
    ([#4634](https://github.com/matrix-org/matrix-rust-sdk/pull/4634))
    - `OAuth::restore_registered_client()` takes a `ClientId` instead of
      `ClientCredentials`
    - `OAuth::restore_registered_client()` must NOT be called after
      `OAuth::register_client()` anymore.
  - `Oidc::authorize_scope()` was removed because it has no use
    case anymore, according to the latest version of
    [MSC2967](https://github.com/matrix-org/matrix-spec-proposals/pull/2967).
    ([#4664](https://github.com/matrix-org/matrix-rust-sdk/pull/4664))
  - The `OAuth` API uses the `GET /auth_metadata` endpoint from the
    latest version of [MSC2965](https://github.com/matrix-org/matrix-spec-proposals/pull/2965)
    by default. The previous `GET /auth_issuer` endpoint is still supported as a
    fallback for now.
    ([#4673](https://github.com/matrix-org/matrix-rust-sdk/pull/4673))
    - It is not possible to provide a custom issuer anymore:
      `Oidc::given_provider_metadata()` was removed, and the parameter was
      removed from `OAuth::register_client()`.
    - `Oidc::fetch_authentication_issuer()` was removed. To check if the
      homeserver supports OAuth 2.0, use `OAuth::server_metadata()`.
    - `OAuth::server_metadata()` returns an `OAuthDiscoveryError`. It has a
      `NotSupported` variant and an `is_not_supported()` method to check if the
      error is due to the server not supporting OAuth 2.0.
    - `OAuthError::MissingAuthenticationIssuer` was removed.
  - The behavior of `OAuth::logout()` is now aligned with
    [MSC4254](https://github.com/matrix-org/matrix-spec-proposals/pull/4254)
    ([#4674](https://github.com/matrix-org/matrix-rust-sdk/pull/4674))
    - Support for [RP-Initiated Logout](https://openid.net/specs/openid-connect-rpinitiated-1_0.html)
      was removed, so it doesn't return an `OidcEndSessionUrlBuilder` anymore.
    - Only one request is made to revoke the access token, since the server is
      supposed to revoke both the access token and the associated refresh token
      when the request is made.
  - Remove most of the parameter methods of `OAuthAuthCodeUrlBuilder`, since
    they were parameters defined in OpenID Connect. Only the `prompt` and
    `user_id_hint` parameters are still supported.
    ([#4699](https://github.com/matrix-org/matrix-rust-sdk/pull/4699))
  - Remove support for ID tokens in the `OAuth` API.
    ([#4726](https://github.com/matrix-org/matrix-rust-sdk/pull/4726))
    - `OAuth::restore_registered_client()` doesn't take a
      `VerifiedClientMetadata` anymore.
    - `Oidc::latest_id_token()` and `Oidc::client_metadata()` were removed.
  - The `OAuth` API makes use of the oauth2 and ruma crates rather than
    mas-oidc-client.
    ([#4761](https://github.com/matrix-org/matrix-rust-sdk/pull/4761))
    ([#4789](https://github.com/matrix-org/matrix-rust-sdk/pull/4789))
    - `ClientId` is a different type reexported from the oauth2 crate.
    - The error types that were in the `oauth` module have been moved to the
      `oauth::error` module.
    - The `device_id` parameter of `OAuth::login` is now an
      `Option<OwnedDeviceId>`.
    - The `state` field of `OAuthAuthorizationData` and the parameter of the
      same name in `OAuth::abort_login()` now use `CsrfToken`.
    - The `types` and `requests` modules are gone and the necessary types are
      exported from the `oauth` module or available from `ruma`.
    - `AccountManagementUrlFull` now takes an `OwnedDeviceId` when a device ID
      is required.
    - `(Verified)ProviderMetadata` was replaced by `AuthorizationServerMetadata`.
    - `OAuth::register_client()` doesn't accept a software statement anymore.
    - `(Verified)ClientMetadata` was replaced by `Raw<ClientMetadata>`.
      `ClientMetadata` is an opinionated type that only supports the fields
      required for the `OAuth` API, however any type can be used to construct
      the metadata by serializing it to JSON and converting it.
  - `OAuth::finish_login()` must always be called, instead of
    `OAuth::finish_authorization()`
    ([#4817](https://github.com/matrix-org/matrix-rust-sdk/pull/4817))
    - `OAuth::abort_authorization()` was renamed to `OAuth::abort_login()`.
    - `OAuth::finish_login()` can be called several times for the same session,
      but it will return an error if it is called with a new session.
    - `OAuthError::MissingDeviceId` was removed, it cannot occur anymore.
  - Allow to use any registration method with `OAuth::login()` and
    `OAuth::login_with_qr_code()`.
    ([#4827](https://github.com/matrix-org/matrix-rust-sdk/pull/4827))
    - `OAuth::login` takes an optional `ClientRegistrationData` to be able to
      register and login with a single function call.
    - `OAuth::url_for_oidc()` was removed, it can be replaced by a call to
      `OAuth::login()`.
    - `OAuth::login_with_qr_code()` takes an optional `ClientRegistrationData`
      instead of the client metadata.
    - `OAuth::finish_login` takes a `UrlOrQuery` instead of an
      `AuthorizationCode`. The deserialization of the query string will occur
      inside the method and eventual errors will be handled.
    - `OAuth::login_with_oidc_callback()` was removed, it can be replaced by a
      call to `OAuth::finish_login()`.
    - `AuthorizationResponse`, `AuthorizationCode` and `AuthorizationError` are
      now private.
  - `OAuth::account_management_url()` and
    `OAuth::fetch_account_management_url()` don't take an action anymore but
    return an `AccountManagementUrlBuilder`. The final URL can be obtained with
    `AccountManagementUrlBuilder::build()`.
    ([#4831](https://github.com/matrix-org/matrix-rust-sdk/pull/4831))
  - `OidcRegistrations` was removed. Clients are supposed to re-register with
    the homeserver for every login.
    ([#4879](https://github.com/matrix-org/matrix-rust-sdk/pull/4879))
  - `OAuth::restore_registered_client()` doesn't take an `issuer` anymore.
    ([#4879](https://github.com/matrix-org/matrix-rust-sdk/pull/4879))
    - `Oidc::issuer()` was removed.
    - The `issuer` field of `UserSession` was removed.
- `SendHandle::media_handles` was generalized into a vector
  ([#4898](https://github.com/matrix-org/matrix-rust-sdk/pull/4898))

## [0.10.0] - 2025-02-04

### Features

- Allow to set and check whether an image is animated via its `ImageInfo`.
  ([#4503](https://github.com/matrix-org/matrix-rust-sdk/pull/4503))

- Implement `Default` for `BaseImageInfo`, `BaseVideoInfo`, `BaseAudioInfo` and
  `BaseFileInfo`.
  ([#4503](https://github.com/matrix-org/matrix-rust-sdk/pull/4503))

- Expose `Client::server_versions()` publicly to allow users of the library to
  get the versions of Matrix supported by the homeserver.
  ([#4519](https://github.com/matrix-org/matrix-rust-sdk/pull/4519))

- Create `RoomPrivacySettings` helper to group room settings functionality
  related to room access and visibility.
  ([#4401](https://github.com/matrix-org/matrix-rust-sdk/pull/4401))

- Enable HTTP/2 support in the HTTP client.
  ([#4566](https://github.com/matrix-org/matrix-rust-sdk/pull/4566))

- Add support for creating custom conditional push rules in `NotificationSettings::create_custom_conditional_push_rule`.
  ([#4587](https://github.com/matrix-org/matrix-rust-sdk/pull/4587))

- The media contents stored in the media cache can now be controlled with a
  `MediaRetentionPolicy` and the new `Media` methods `media_retention_policy()`,
  `set_media_retention_policy()`, `clean_up_media_cache()`.
  ([#4571](https://github.com/matrix-org/matrix-rust-sdk/pull/4571))

- Add support for creating custom conditional push rules in `NotificationSettings::create_custom_conditional_push_rule`.
  ([#4587](https://github.com/matrix-org/matrix-rust-sdk/pull/4587))

### Refactor

- [**breaking**]: The `RoomEventCacheUpdate::Clear` variant has been removed, as
  it is redundant with the `RoomEventCacheUpdate::UpdateTimelineEvents { diffs:
  Vec<VectorDiff<_>>, .. }` where `VectorDiff` has its own `Clear` variant.
  ([#4627](https://github.com/matrix-org/matrix-rust-sdk/pull/4627))

- Improve the performance of `EventCache` (approximately 4.5 times faster).
  ([#4616](https://github.com/matrix-org/matrix-rust-sdk/pull/4616))

- [**breaking**]: The reexported types `SyncTimelineEvent` and `TimelineEvent` have been fused into a single type
  `TimelineEvent`, and its field `push_actions` has been made `Option`al (it is set to `None` when
  we couldn't compute the push actions, because we lacked some information).
  ([#4568](https://github.com/matrix-org/matrix-rust-sdk/pull/4568))

- [**breaking**] Move the optional `RequestConfig` argument of the
  `Client::send()` method to the `with_request_config()` builder method. You
  should call `Client::send(request).with_request_config(request_config).await`
  now instead.
  ([#4443](https://github.com/matrix-org/matrix-rust-sdk/pull/4443))

- [**breaking**] Remove the `AttachmentConfig::with_thumbnail()` constructor and
  replace it with the `AttachmentConfig::thumbnail()` builder method. You should
  call `AttachmentConfig::new().thumbnail(thumbnail)` now instead.
  ([#4452](https://github.com/matrix-org/matrix-rust-sdk/pull/4452))

- [**breaking**] `Room::send_attachment()` and `RoomSendQueue::send_attachment()`
  now take any type that implements `Into<String>` for the filename.
  ([#4451](https://github.com/matrix-org/matrix-rust-sdk/pull/4451))

- [**breaking**] `Recovery::are_we_the_last_man_standing()` has been renamed to `is_last_device()`.
  ([#4522](https://github.com/matrix-org/matrix-rust-sdk/pull/4522))

- [**breaking**] The `matrix_auth` module is now at `authentication::matrix`.
  ([#4575](https://github.com/matrix-org/matrix-rust-sdk/pull/4575))

- [**breaking**] The `oidc` module is now at `authentication::oidc`.
  ([#4575](https://github.com/matrix-org/matrix-rust-sdk/pull/4575))

## [0.9.0] - 2024-12-18

### Bug Fixes

- Use the inviter's server name and the server name from the room alias as
  fallback values for the via parameter when requesting the room summary from
  the homeserver. This ensures requests succeed even when the room being
  previewed is hosted on a federated server.
  ([#4357](https://github.com/matrix-org/matrix-rust-sdk/pull/4357))

- Do not use the encrypted original file's content type as the encrypted
  thumbnail's content type.
  ([#ecf4434](https://github.com/matrix-org/matrix-rust-sdk/commit/ecf44348cf6a872b843fb7d7af1a88f724c58c3e))

### Features

- Enable persistent storage for the `EventCache`. This allows events received
  through the `/sync` endpoint or backpagination to be stored persistently,
  enabling client applications to restore a room's view, including events,
  without requiring server communication.
  ([#4347](https://github.com/matrix-org/matrix-rust-sdk/pull/4347))

- [**breaking**] Make all fields of Thumbnail required
  ([#4324](https://github.com/matrix-org/matrix-rust-sdk/pull/4324))

- `Backups::exists_on_server`, which always fetches up-to-date information from the
  server about whether a key storage backup exists, was renamed to
  `fetch_exists_on_the_server`, and a new implementation of `exists_on_server`
  which caches the most recent answer is now provided.

## [0.8.0] - 2024-11-19

### Bug Fixes

- Add more invalid characters for room aliases.

- Match the right status code in `Client::is_room_alias_available`.

- Fix a bug where room keys were considered to be downloaded before backups were
  enabled. This bug only affects the
  `BackupDownloadStrategy::AfterDecryptionFailure`, where no attempt would be
  made to download a room key, if a decryption failure with a given room key
  would have been encountered before the backups were enabled.

### Documentation

- Improve documentation of `Client::observe_events`.


### Features


- Add `create_room_alias` function.

- `Client::cross_process_store_locks_holder_name` is used everywhere:
 - `StoreConfig::new()` now takes a
   `cross_process_store_locks_holder_name` argument.
 - `StoreConfig` no longer implements `Default`.
 - `BaseClient::new()` has been removed.
 - `BaseClient::clone_with_in_memory_state_store()` now takes a
   `cross_process_store_locks_holder_name` argument.
 - `BaseClient` no longer implements `Default`.
 - `EventCacheStoreLock::new()` no longer takes a `key` argument.
 - `BuilderStoreConfig` no longer has
   `cross_process_store_locks_holder_name` field for `Sqlite` and
   `IndexedDb`.

- `EncryptionSyncService` and `Notification` are using `Client::cross_process_store_locks_holder_name`.

- Allow passing a custom `RequestConfig` to an upload request.

- Retry uploads if they've failed with transient errors.

- Implement `EventHandlerContext` for tuples.

- Introduce a mechanism similar to `Client::add_event_handler` and
  `Client::add_room_event_handler` but with a reactive programming pattern. Add
  `Client::observe_events` and `Client::observe_room_events`.

 ```rust
 // Get an observer.
 let observer =
     client.observe_events::<SyncRoomMessageEvent, (Room, Vec<Action>)>();

 // Subscribe to the observer.
 let mut subscriber = observer.subscribe();

 // Use the subscriber as a `Stream`.
 let (message_event, (room, push_actions)) = subscriber.next().await.unwrap();
 ```

 When calling `observe_events`, one has to specify the type of event (in the
 example, `SyncRoomMessageEvent`) and a context (in the example, `(Room,
 Vec<Action>)`, respectively for the room and the push actions).

- Implement unwedging for media uploads.

- Send state from state sync and not from timeline to widget ([#4254](https://github.com/matrix-org/matrix-rust-sdk/pull/4254))

- Allow aborting media uploads.

- Add `RoomPreviewInfo::num_active_members`.

- Use room directory search as another data source.

- Check if the user is allowed to do a room mention before trying to send a call
  notify event.
  ([#4271](https://github.com/matrix-org/matrix-rust-sdk/pull/4271))

- Add `Client::cross_process_store_locks_holder_name()`.

- Add a `PreviouslyVerified` variant to `VerificationLevel` indicating that the
  identity is unverified and previously it was verified.

- New `UserIdentity::pin` method.

- New `ClientBuilder::with_decryption_trust_requirement` method.

- New `ClientBuilder::with_room_key_recipient_strategy` method

- New `Room.set_account_data` and `Room.set_account_data_raw` RoomAccountData
  setters, analogous to the GlobalAccountData

- New `RequestConfig.max_concurrent_requests` which allows to limit the maximum
  number of concurrent requests the internal HTTP client issues (all others have
  to wait until the number drops below that threshold again)

- Implement proper redact handling in the widget driver. This allows the Rust
  SDK widget driver to support widgets that rely on redacting.


### Refactor
- [**breaking**] Rename `DisplayName` to `RoomDisplayName`.

- Improve `is_room_alias_format_valid` so it's more strict.

- Remove duplicated fields in media event contents.

- Use `SendHandle` for media uploads too.

- Move `event_cache_store/` to `event_cache/store/` in `matrix-sdk-base`.

- Move `linked_chunk` from `matrix-sdk` to `matrix-sdk-common`.

- Move `Event` and `Gap` into `matrix_sdk_base::event_cache`.

- Move `formatted_caption_from` to the SDK, rename it.

- Tidy up and start commenting the widget code.

- Get rid of `ProcessingContext` and inline it in its callers.

- Get rid of unused `limits` parameter when constructing a `WidgetMachine`.

- Use a specialized mutex for locking access to the state store and
  `being_sent`.

- Renamed `VerificationLevel::PreviouslyVerified` to
  `VerificationLevel::VerificationViolation`.

- [**breaking**] Replace the `Notification` type from Ruma in `SyncResponse` and
  `Client::register_notification_handler` by a custom one.

- [**breaking**] The ambiguity maps in `SyncResponse` are moved to `JoinedRoom`
  and `LeftRoom`.

- [**breaking**] `Room::can_user_redact` and `Member::can_redact` are split
  between `*_redact_own` and `*_redact_other`.

- [**breaking**] `AmbiguityCache` contains the room member's user ID.

- [**breaking**] Replace `impl MediaEventContent` with `&impl MediaEventContent` in
  `Media::get_file`/`Media::remove_file`/`Media::get_thumbnail`/`Media::remove_thumbnail`

- [**breaking**] A custom sliding sync proxy set with
  `ClientBuilder::sliding_sync_proxy` now takes precedence over a discovered
  proxy.

- [**breaking**] `Client::get_profile` was moved to `Account` and renamed to
  `Account::fetch_user_profile_of`. `Account::get_profile` was renamed to
  `Account::fetch_user_profile`.

- [**breaking**] The `HttpError::UnableToCloneRequest` error variant has been
  removed because it was never used or generated by the SDK.

- [**breaking**] The `Error::InconsistentState` error variant has been removed
  because it was never used or generated by the SDK.

- [**breaking**] The widget capabilities in the FFI now need two additional
  flags: `update_delayed_event`, `send_delayed_event`.

- [**breaking**] `Room::event` now takes an optional `RequestConfig` to allow
  for tweaking the network behavior.

- [**breaking**] The `instant` module was removed, use the `ruma::time` module
  instead.

- [**breaking**] Add `ClientBuilder::sqlite_store_with_cache_path` to build a
  client that stores caches in a different directory to state/crypto.

- [**breaking**] The `body` parameter in `get_media_file` has been replaced with
  a `filename` parameter now that Ruma has a `filename()` method.

# 0.7.0

Breaking changes:

- The `Client::sync_token` accessor function is no longer public. If you were
  using this for `Client::sync_once()`, you can get the token from the result of
  the `Client::sync_once()` method instead ([#1216](https://github.com/matrix-org/matrix-rust-sdk/pull/1216)).
- `Common::members` and `Common::members_no_sync` take a `RoomMemberships` to be able to filter the
  results by any membership state.
  - `Common::active_members(_no_sync)` and `Common::joined_members(_no_sync)` are deprecated.
- `matrix-sdk-sqlite` is the new default store implementation outside of WASM, behind the `sqlite` feature.
  - The `sled` feature was removed. The `matrix-sdk-sled` crate is deprecated and no longer maintained.
- Replace `Client::authentication_issuer` with `Client::authentication_server_info` that contains
  all the fields discovered from the homeserver for authenticating with OIDC
- Remove `HttpSend` trait in favor of allowing a custom `reqwest::Client` instance to be supplied
- Move all the types and methods using the native Matrix login and registration APIs from `Client`
  to the new `matrix_auth::MatrixAuth` API that is accessible via `Client::matrix_auth()`.
- Move `Session` and `SessionTokens` to the `matrix_auth` module.
  - Move the session methods on `Client` to the `MatrixAuth` API.
  - Split `Session`'s content into several types. Its (de)serialization is still backwards
    compatible.
- The room API has been simplified
  - Removed the previous `Room`, `Joined`, `Invited` and `Left` types
  - Merged all of the functionality from `Joined`, `Invited` and `Left` into `room::Common`
  - Renamed `room::Common` to just `Room` and made it accessible as `matrix_sdk::Room`
- Event handler closures now need to implement `FnOnce` + `Clone` instead of `Fn`
  - As a consequence, you no longer need to explicitly need to `clone` variables they capture
    before constructing an `async move {}` block inside
- `Room::sync_members` doesn't return the underlying Ruma response anymore. If you need to get the
  room members, you can use `Room::members` or `Room::get_member` which will make sure that the
  members are up to date.
- The `transaction_id` parameter of `Room::{send, send_raw}` was removed
  - Instead, both methods now return types that implement `IntoFuture` (so can be awaited like
    before) and have a `with_transaction_id` builder-style method
- The parameter order of `Room::{send_raw, send_state_event_raw}` has changed, `content` is now last
  - The parameter type of `content` has also changed to a generic; `serde_json::Value` arguments
    are still allowed, but so are other types like `Box<serde_json::value::RawValue>`
- All "named futures" (structs implementing `IntoFuture`) are now exported from modules named
  `futures` instead of directly in the respective parent module
- `Verification` is non-exhaustive, to make the `qrcode` cargo feature additive

Bug fixes:

- `Client::rooms` now returns all rooms, even invited, as advertised.

Additions:

- Add secret storage support, the secret store can be opened using the
  `Client::encryption()::open_secret_store()` method, which allows you to import
  or export secrets from the account-data backed secret-store.

- Add `VerificationRequest::state` and `VerificationRequest::changes` to check
  and listen to changes in the state of the `VerificationRequest`. This removes
  the need to listen to individual matrix events once the `VerificationRequest`
  object has been acquired.
- The `Room` methods to retrieve state events can now return a sync or stripped event,
  so they can be used for invited rooms too.
- Add `Client::subscribe_to_room_updates` and `room::Common::subscribe_to_updates`
- Add `Client::rooms_filtered`
- Add methods on `Client` that can handle several authentication APIs.
- Add new method `force_discard_session` on `Room` that allows to discard the current
  outbound session (room key) for that room. Can be used by clients for the `/discardsession` command.

# 0.6.2

- Fix the access token being printed in tracing span fields.

# 0.6.1

- Fixes a bug where the access token used for Matrix requests was added as a field to a tracing span.<|MERGE_RESOLUTION|>--- conflicted
+++ resolved
@@ -6,11 +6,6 @@
 
 ## [Unreleased] - ReleaseDate
 
-<<<<<<< HEAD
-### Refactor
-
-- ([#5409](https://github.com/matrix-org/matrix-rust-sdk/pull/5409)) Update imports to `matrix-sdk-crypto`.
-=======
 ### Features
 
 - Add `Account::fetch_account_data_static` to fetch account data from the server
@@ -33,7 +28,7 @@
   `JoinRuleSummary`. It has the same variants as `SpaceRoomJoinRule` but
   contains as summary of the allow rules for the restricted variants.
   ([#5337](https://github.com/matrix-org/matrix-rust-sdk/pull/5337))
->>>>>>> e8ceed02
+- ([#5409](https://github.com/matrix-org/matrix-rust-sdk/pull/5409)) Update imports to `matrix-sdk-crypto`.
 
 ## [0.13.0] - 2025-07-10
 
